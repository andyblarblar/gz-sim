/*
 * Copyright (C) 2020 Open Source Robotics Foundation
 *
 * Licensed under the Apache License, Version 2.0 (the "License");
 * you may not use this file except in compliance with the License.
 * You may obtain a copy of the License at
 *
 *     http://www.apache.org/licenses/LICENSE-2.0
 *
 * Unless required by applicable law or agreed to in writing, software
 * distributed under the License is distributed on an "AS IS" BASIS,
 * WITHOUT WARRANTIES OR CONDITIONS OF ANY KIND, either express or implied.
 * See the License for the specific language governing permissions and
 * limitations under the License.
 *
*/

#include <iostream>
#include <list>
#include <map>
#include <regex>
#include <vector>

#include <ignition/common/Console.hh>
#include <ignition/common/MeshManager.hh>
#include <ignition/common/Profiler.hh>
#include <ignition/gui/Application.hh>
#include <ignition/gui/MainWindow.hh>
#include <ignition/plugin/Register.hh>
#include <ignition/transport/Node.hh>

#include "ignition/gazebo/components/Actor.hh"
#include "ignition/gazebo/components/AngularAcceleration.hh"
#include "ignition/gazebo/components/AngularVelocity.hh"
#include "ignition/gazebo/components/CastShadows.hh"
#include "ignition/gazebo/components/ChildLinkName.hh"
#include "ignition/gazebo/components/Collision.hh"
#include "ignition/gazebo/components/Factory.hh"
#include "ignition/gazebo/components/Gravity.hh"
#include "ignition/gazebo/components/Joint.hh"
#include "ignition/gazebo/components/Level.hh"
#include "ignition/gazebo/components/Light.hh"
#include "ignition/gazebo/components/LightCmd.hh"
#include "ignition/gazebo/components/LightType.hh"
#include "ignition/gazebo/components/LinearAcceleration.hh"
#include "ignition/gazebo/components/LinearVelocity.hh"
#include "ignition/gazebo/components/LinearVelocitySeed.hh"
#include "ignition/gazebo/components/Link.hh"
#include "ignition/gazebo/components/MagneticField.hh"
#include "ignition/gazebo/components/Model.hh"
#include "ignition/gazebo/components/Name.hh"
#include "ignition/gazebo/components/ParentEntity.hh"
#include "ignition/gazebo/components/ParentLinkName.hh"
#include "ignition/gazebo/components/Performer.hh"
#include "ignition/gazebo/components/PerformerAffinity.hh"
#include "ignition/gazebo/components/Physics.hh"
#include "ignition/gazebo/components/PhysicsEnginePlugin.hh"
#include "ignition/gazebo/components/Pose.hh"
#include "ignition/gazebo/components/PoseCmd.hh"
#include "ignition/gazebo/components/RenderEngineGuiPlugin.hh"
#include "ignition/gazebo/components/RenderEngineServerPlugin.hh"
#include "ignition/gazebo/components/SelfCollide.hh"
#include "ignition/gazebo/components/Sensor.hh"
#include "ignition/gazebo/components/SourceFilePath.hh"
#include "ignition/gazebo/components/SphericalCoordinates.hh"
#include "ignition/gazebo/components/Static.hh"
#include "ignition/gazebo/components/Visual.hh"
#include "ignition/gazebo/components/WindMode.hh"
#include "ignition/gazebo/components/World.hh"
#include "ignition/gazebo/EntityComponentManager.hh"
#include "ignition/gazebo/gui/GuiEvents.hh"

#include "Altimeter.hh"
#include "AirPressure.hh"
#include "Magnetometer.hh"
#include "ComponentInspector.hh"
#include "ModelEditor.hh"

namespace ignition::gazebo
{
  class ComponentInspectorPrivate
  {
    /// \brief Model holding all the current components.
    public: ComponentsModel componentsModel;

    /// \brief Entity being inspected. Default to world.
    public: Entity entity{1};

    /// \brief World entity
    public: Entity worldEntity{kNullEntity};

    /// \brief Name of the world
    public: std::string worldName;

    /// \brief Entity name
    public: std::string entityName;

    /// \brief Entity type, such as 'world' or 'model'.
    public: QString type;

    /// \brief Nested model or not
    public: bool nestedModel = false;

    /// \brief Whether currently locked on a given entity
    public: bool locked{false};

    /// \brief Whether updates are currently paused.
    public: bool paused{false};

    /// \brief Whether simulation is currently paused.
    public: bool simPaused{true};

    /// \brief Transport node for making command requests
    public: transport::Node node;

    /// \brief Transport node for making command requests
    public: ModelEditor modelEditor;

    /// \brief Air pressure sensor inspector elements
    public: std::unique_ptr<ignition::gazebo::AirPressure> airPressure;

<<<<<<< HEAD
    /// \brief Magnetometer inspector elements
    public: std::unique_ptr<ignition::gazebo::Magnetometer> magnetometer;

    /// \brief Set of callbacks to execture during the Update function.
=======
    /// \brief Altimeter sensor inspector elements
    public: std::unique_ptr<ignition::gazebo::Altimeter> altimeter;

    /// \brief Set of callbacks to execute during the Update function.
>>>>>>> a4f8336b
    public: std::vector<
            std::function<void(EntityComponentManager &)>> updateCallbacks;

    /// \brief A map of component type to creation functions.
    public: std::map<ComponentTypeId, ComponentCreator> componentCreators;
  };
}

using namespace ignition;
using namespace gazebo;

//////////////////////////////////////////////////
template<>
void ignition::gazebo::setData(QStandardItem *_item, const math::Pose3d &_data)
{
  if (nullptr == _item)
    return;

  _item->setData(QString("Pose3d"),
      ComponentsModel::RoleNames().key("dataType"));
  _item->setData(QList({
    QVariant(_data.Pos().X()),
    QVariant(_data.Pos().Y()),
    QVariant(_data.Pos().Z()),
    QVariant(_data.Rot().Roll()),
    QVariant(_data.Rot().Pitch()),
    QVariant(_data.Rot().Yaw())
  }), ComponentsModel::RoleNames().key("data"));
}

//////////////////////////////////////////////////
template<>
void ignition::gazebo::setData(QStandardItem *_item, const msgs::Light &_data)
{
  if (nullptr == _item)
    return;

  int lightType = -1;
  if (_data.type() == msgs::Light::POINT)
  {
    lightType = 0;
  }
  else if (_data.type() == msgs::Light::SPOT)
  {
    lightType = 1;
  }
  else if (_data.type() == msgs::Light::DIRECTIONAL)
  {
    lightType = 2;
  }

  _item->setData(QString("Light"),
      ComponentsModel::RoleNames().key("dataType"));
  _item->setData(QList({
    QVariant(_data.specular().r()),
    QVariant(_data.specular().g()),
    QVariant(_data.specular().b()),
    QVariant(_data.specular().a()),
    QVariant(_data.diffuse().r()),
    QVariant(_data.diffuse().g()),
    QVariant(_data.diffuse().b()),
    QVariant(_data.diffuse().a()),
    QVariant(_data.range()),
    QVariant(_data.attenuation_linear()),
    QVariant(_data.attenuation_constant()),
    QVariant(_data.attenuation_quadratic()),
    QVariant(_data.cast_shadows()),
    QVariant(_data.direction().x()),
    QVariant(_data.direction().y()),
    QVariant(_data.direction().z()),
    QVariant(_data.spot_inner_angle()),
    QVariant(_data.spot_outer_angle()),
    QVariant(_data.spot_falloff()),
    QVariant(_data.intensity()),
    QVariant(lightType)
  }), ComponentsModel::RoleNames().key("data"));
}

//////////////////////////////////////////////////
template<>
void ignition::gazebo::setData(QStandardItem *_item,
    const math::Vector3d &_data)
{
  if (nullptr == _item)
    return;

  _item->setData(QString("Vector3d"),
      ComponentsModel::RoleNames().key("dataType"));
  _item->setData(QList({
    QVariant(_data.X()),
    QVariant(_data.Y()),
    QVariant(_data.Z())
  }), ComponentsModel::RoleNames().key("data"));
}

//////////////////////////////////////////////////
template<>
void ignition::gazebo::setData(QStandardItem *_item, const std::string &_data)
{
  if (nullptr == _item)
    return;

  _item->setData(QString("String"),
      ComponentsModel::RoleNames().key("dataType"));
  _item->setData(QString::fromStdString(_data),
      ComponentsModel::RoleNames().key("data"));
}

//////////////////////////////////////////////////
template<>
void ignition::gazebo::setData(QStandardItem *_item,
    const std::ostringstream &_data)
{
  if (nullptr == _item)
    return;

  _item->setData(QString("Raw"),
      ComponentsModel::RoleNames().key("dataType"));
  _item->setData(QString::fromStdString(_data.str()),
      ComponentsModel::RoleNames().key("data"));
}

//////////////////////////////////////////////////
template<>
void ignition::gazebo::setData(QStandardItem *_item, const bool &_data)
{
  if (nullptr == _item)
    return;

  _item->setData(QString("Boolean"),
      ComponentsModel::RoleNames().key("dataType"));
  _item->setData(_data, ComponentsModel::RoleNames().key("data"));
}

//////////////////////////////////////////////////
template<>
void ignition::gazebo::setData(QStandardItem *_item, const int &_data)
{
  if (nullptr == _item)
    return;

  _item->setData(QString("Integer"),
      ComponentsModel::RoleNames().key("dataType"));
  _item->setData(_data, ComponentsModel::RoleNames().key("data"));
}

//////////////////////////////////////////////////
template<>
void ignition::gazebo::setData(QStandardItem *_item, const double &_data)
{
  if (nullptr == _item)
    return;

  _item->setData(QString("Float"),
      ComponentsModel::RoleNames().key("dataType"));
  _item->setData(_data, ComponentsModel::RoleNames().key("data"));
}

//////////////////////////////////////////////////
template<>
void ignition::gazebo::setData(QStandardItem *_item, const sdf::Physics &_data)
{
  if (nullptr == _item)
    return;

  _item->setData(QString("Physics"),
      ComponentsModel::RoleNames().key("dataType"));
  _item->setData(QList({
    QVariant(_data.MaxStepSize()),
    QVariant(_data.RealTimeFactor())
  }), ComponentsModel::RoleNames().key("data"));
}

//////////////////////////////////////////////////
template<>
void ignition::gazebo::setData(QStandardItem *_item,
    const math::SphericalCoordinates &_data)
{
  if (nullptr == _item)
    return;

  _item->setData(QString("SphericalCoordinates"),
      ComponentsModel::RoleNames().key("dataType"));
  _item->setData(QList({
    QVariant(QString::fromStdString(math::SphericalCoordinates::Convert(
        _data.Surface()))),
    QVariant(_data.LatitudeReference().Degree()),
    QVariant(_data.LongitudeReference().Degree()),
    QVariant(_data.ElevationReference()),
    QVariant(_data.HeadingOffset().Degree()),
  }), ComponentsModel::RoleNames().key("data"));
}

//////////////////////////////////////////////////
void ignition::gazebo::setUnit(QStandardItem *_item, const std::string &_unit)
{
  if (nullptr == _item)
    return;

  _item->setData(QString::fromStdString(_unit),
      ComponentsModel::RoleNames().key("unit"));
}

/////////////////////////////////////////////////
std::string shortName(const std::string &_typeName)
{
  // Remove namespaces
  auto name = _typeName.substr(_typeName.rfind('.')+1);

  // Split CamelCase
  std::regex reg("(\\B[A-Z])");
  name = std::regex_replace(name, reg, " $1");

  return name;
}

/////////////////////////////////////////////////
ComponentsModel::ComponentsModel() : QStandardItemModel()
{
}

/////////////////////////////////////////////////
QStandardItem *ComponentsModel::AddComponentType(
    ignition::gazebo::ComponentTypeId _typeId)
{
  IGN_PROFILE_THREAD_NAME("Qt thread");
  IGN_PROFILE("ComponentsModel::AddComponentType");

  auto typeName = QString::fromStdString(
      components::Factory::Instance()->Name(_typeId));

  auto itemIt = this->items.find(_typeId);

  // Existing component item
  if (itemIt != this->items.end())
  {
    return itemIt->second;
  }

  // New component item
  auto item = new QStandardItem(typeName);
  item->setData(QString::fromStdString(shortName(
      typeName.toStdString())), this->roleNames().key("shortName"));
  item->setData(typeName, this->roleNames().key("typeName"));
  item->setData(QString::number(_typeId),
      this->roleNames().key("typeId"));

  this->invisibleRootItem()->appendRow(item);
  this->items[_typeId] = item;
  return item;
}

/////////////////////////////////////////////////
void ComponentsModel::RemoveComponentType(
      ignition::gazebo::ComponentTypeId _typeId)
{
  IGN_PROFILE_THREAD_NAME("Qt thread");
  IGN_PROFILE("ComponentsModel::RemoveComponentType");

  auto itemIt = this->items.find(_typeId);

  // Existing component item
  if (itemIt != this->items.end())
  {
    this->invisibleRootItem()->removeRow(itemIt->second->row());
    this->items.erase(_typeId);
  }
}

/////////////////////////////////////////////////
QHash<int, QByteArray> ComponentsModel::roleNames() const
{
  return ComponentsModel::RoleNames();
}

/////////////////////////////////////////////////
QHash<int, QByteArray> ComponentsModel::RoleNames()
{
  return {std::pair(100, "typeName"),
          std::pair(101, "typeId"),
          std::pair(102, "shortName"),
          std::pair(103, "dataType"),
          std::pair(104, "unit"),
          std::pair(105, "data"),
          std::pair(106, "entity")};
}

/////////////////////////////////////////////////
ComponentInspector::ComponentInspector()
  : GuiSystem(), dataPtr(std::make_unique<ComponentInspectorPrivate>())
{
  qRegisterMetaType<ignition::gazebo::ComponentTypeId>();
}

/////////////////////////////////////////////////
ComponentInspector::~ComponentInspector() = default;

/////////////////////////////////////////////////
void ComponentInspector::LoadConfig(const tinyxml2::XMLElement *)
{
  if (this->title.empty())
    this->title = "Component inspector";

  ignition::gui::App()->findChild<
      ignition::gui::MainWindow *>()->installEventFilter(this);

  // Connect model
  this->Context()->setContextProperty(
      "ComponentsModel", &this->dataPtr->componentsModel);

  this->dataPtr->modelEditor.Load();

  // Create air pressure
  this->dataPtr->airPressure = std::make_unique<AirPressure>(this);

  // Create altimeter
  this->dataPtr->altimeter = std::make_unique<Altimeter>(this);

  // Create the magnetometer
  this->dataPtr->magnetometer = std::make_unique<Magnetometer>(this);
}

//////////////////////////////////////////////////
void ComponentInspector::Update(const UpdateInfo &_info,
    EntityComponentManager &_ecm)
{
  IGN_PROFILE("ComponentInspector::Update");

  this->SetSimPaused(_info.paused);

  auto componentTypes = _ecm.ComponentTypes(this->dataPtr->entity);

  // List all components
  for (const auto &typeId : componentTypes)
  {
    // Type components
    if (typeId == components::World::typeId)
    {
      this->dataPtr->worldEntity = this->dataPtr->entity;
      this->SetType("world");
      continue;
    }

    if (typeId == components::Model::typeId)
    {
      this->SetType("model");

      // check if entity is nested model
      auto parentComp = _ecm.Component<components::ParentEntity>(
           this->dataPtr->entity);
      if (parentComp)
      {
        auto modelComp = _ecm.Component<components::Model>(parentComp->Data());
        this->dataPtr->nestedModel = (modelComp);
      }
      this->NestedModelChanged();

      continue;
    }

    if (typeId == components::Link::typeId)
    {
      this->SetType("link");
      continue;
    }

    if (typeId == components::Collision::typeId)
    {
      this->SetType("collision");
      continue;
    }

    if (typeId == components::Visual::typeId)
    {
      this->SetType("visual");
      continue;
    }

    if (typeId == components::Sensor::typeId)
    {
      this->SetType("sensor");
      continue;
    }

    if (typeId == components::Joint::typeId)
    {
      this->SetType("joint");
      continue;
    }

    if (typeId == components::Performer::typeId)
    {
      this->SetType("performer");
      continue;
    }

    if (typeId == components::Level::typeId)
    {
      this->SetType("level");
      continue;
    }

    if (typeId == components::Actor::typeId)
    {
      this->SetType("actor");
      continue;
    }

    // Get component item
    QStandardItem *item;
    auto itemIt = this->dataPtr->componentsModel.items.find(typeId);
    if (itemIt != this->dataPtr->componentsModel.items.end())
    {
      item = itemIt->second;
    }
    // Add component to list
    else
    {
      item = this->dataPtr->componentsModel.AddComponentType(typeId);
    }

    item->setData(QString::number(this->dataPtr->entity),
                  ComponentsModel::RoleNames().key("entity"));

    if (nullptr == item)
    {
      ignerr << "Failed to get item for component type [" << typeId << "]"
             << std::endl;
      continue;
    }

    // Populate component-specific data
    if (typeId == components::AngularAcceleration::typeId)
    {
      auto comp = _ecm.Component<components::AngularAcceleration>(
          this->dataPtr->entity);
      if (comp)
      {
        setData(item, comp->Data());
        setUnit(item, "rad/s\u00B2");
      }
    }
    else if (typeId == components::AngularVelocity::typeId)
    {
      auto comp = _ecm.Component<components::AngularVelocity>(
          this->dataPtr->entity);
      if (comp)
      {
        setData(item, comp->Data());
        setUnit(item, "rad/s");
      }
    }
    else if (typeId == components::AnimationName::typeId)
    {
      auto comp = _ecm.Component<components::AnimationName>(
          this->dataPtr->entity);
      if (comp)
        setData(item, comp->Data());
    }
    else if (typeId == components::CastShadows::typeId)
    {
      auto comp = _ecm.Component<components::CastShadows>(
          this->dataPtr->entity);
      if (comp)
        setData(item, comp->Data());
    }
    else if (typeId == components::ChildLinkName::typeId)
    {
      auto comp = _ecm.Component<components::ChildLinkName>(
          this->dataPtr->entity);
      if (comp)
        setData(item, comp->Data());
    }
    else if (typeId == components::Gravity::typeId)
    {
      auto comp = _ecm.Component<components::Gravity>(this->dataPtr->entity);
      if (comp)
      {
        setData(item, comp->Data());
        setUnit(item, "m/s\u00B2");
      }
    }
    else if (typeId == components::LinearAcceleration::typeId)
    {
      auto comp = _ecm.Component<components::LinearAcceleration>(
          this->dataPtr->entity);
      if (comp)
      {
        setData(item, comp->Data());
        setUnit(item, "m/s\u00B2");
      }
    }
    else if (typeId == components::LinearVelocity::typeId)
    {
      auto comp = _ecm.Component<components::LinearVelocity>(
          this->dataPtr->entity);
      if (comp)
      {
        setData(item, comp->Data());
        setUnit(item, "m/s");
      }
    }
    else if (typeId == components::MagneticField::typeId)
    {
      auto comp = _ecm.Component<components::MagneticField>(
          this->dataPtr->entity);
      if (comp)
      {
        setData(item, comp->Data());
        setUnit(item, "T");
      }
    }
    else if (typeId == components::Name::typeId)
    {
      auto comp = _ecm.Component<components::Name>(this->dataPtr->entity);
      if (comp)
        setData(item, comp->Data());

      if (this->dataPtr->entity == this->dataPtr->worldEntity)
        this->dataPtr->worldName = comp->Data();
      this->dataPtr->entityName = comp->Data();
    }
    else if (typeId == components::LightType::typeId)
    {
      auto comp = _ecm.Component<components::LightType>(this->dataPtr->entity);
      if (comp)
        setData(item, comp->Data());
    }
    else if (typeId == components::ParentEntity::typeId)
    {
      auto comp = _ecm.Component<components::ParentEntity>(
          this->dataPtr->entity);
      if (comp)
        setData(item, comp->Data());
    }
    else if (typeId == components::ParentLinkName::typeId)
    {
      auto comp = _ecm.Component<components::ParentLinkName>(
          this->dataPtr->entity);
      if (comp)
        setData(item, comp->Data());
    }
    else if (typeId == components::PerformerAffinity::typeId)
    {
      auto comp = _ecm.Component<components::PerformerAffinity>(
          this->dataPtr->entity);
      if (comp)
        setData(item, comp->Data());
    }
    else if (typeId == components::Light::typeId)
    {
      this->SetType("light");
      auto comp = _ecm.Component<components::Light>(this->dataPtr->entity);
      if (comp)
      {
        msgs::Light lightMsgs = convert<msgs::Light>(comp->Data());
        setData(item, lightMsgs);
      }
    }
    else if (typeId == components::Physics::typeId)
    {
      auto comp = _ecm.Component<components::Physics>(this->dataPtr->entity);
      if (comp)
        setData(item, comp->Data());
    }
    else if (typeId == components::PhysicsCollisionDetector::typeId)
    {
      auto comp = _ecm.Component<components::PhysicsCollisionDetector>(
          this->dataPtr->entity);
      if (comp)
        setData(item, comp->Data());
    }
    else if (typeId == components::PhysicsSolver::typeId)
    {
      auto comp = _ecm.Component<components::PhysicsSolver>(
          this->dataPtr->entity);
      if (comp)
        setData(item, comp->Data());
    }
    else if (typeId == components::Pose::typeId)
    {
      auto comp = _ecm.Component<components::Pose>(this->dataPtr->entity);
      if (comp)
        setData(item, comp->Data());
    }
    else if (typeId == components::RenderEngineGuiPlugin::typeId)
    {
      auto comp = _ecm.Component<components::RenderEngineGuiPlugin>(
          this->dataPtr->entity);
      if (comp)
        setData(item, comp->Data());
    }
    else if (typeId == components::RenderEngineServerPlugin::typeId)
    {
      auto comp = _ecm.Component<components::RenderEngineServerPlugin>(
          this->dataPtr->entity);
      if (comp)
        setData(item, comp->Data());
    }
    else if (typeId == components::Static::typeId)
    {
      auto comp = _ecm.Component<components::Static>(this->dataPtr->entity);
      if (comp)
        setData(item, comp->Data());
    }
    else if (typeId == components::SelfCollide::typeId)
    {
      auto comp =
          _ecm.Component<components::SelfCollide>(this->dataPtr->entity);
      if (comp)
        setData(item, comp->Data());
    }
    else if (typeId == components::SensorTopic::typeId)
    {
      auto comp =
          _ecm.Component<components::SensorTopic>(this->dataPtr->entity);
      if (comp)
        setData(item, comp->Data());
    }
    else if (typeId == components::SourceFilePath::typeId)
    {
      auto comp =
          _ecm.Component<components::SourceFilePath>(this->dataPtr->entity);
      if (comp)
        setData(item, comp->Data());
    }
    else if (typeId == components::SphericalCoordinates::typeId)
    {
      auto comp = _ecm.Component<components::SphericalCoordinates>(
          this->dataPtr->entity);
      if (comp)
        setData(item, comp->Data());
    }
    else if (typeId == components::WindMode::typeId)
    {
      auto comp = _ecm.Component<components::WindMode>(this->dataPtr->entity);
      if (comp)
        setData(item, comp->Data());
    }
    else if (typeId == components::WorldAngularAcceleration::typeId)
    {
      auto comp = _ecm.Component<components::WorldAngularAcceleration>(
          this->dataPtr->entity);
      if (comp)
      {
        setData(item, comp->Data());
        setUnit(item, "rad/s\u00B2");
      }
    }
    else if (typeId == components::WorldLinearVelocity::typeId)
    {
      auto comp = _ecm.Component<components::WorldLinearVelocity>(
          this->dataPtr->entity);
      if (comp)
      {
        setData(item, comp->Data());
        setUnit(item, "m/s");
      }
    }
    else if (typeId == components::WorldLinearVelocitySeed::typeId)
    {
      auto comp = _ecm.Component<components::WorldLinearVelocitySeed>(
          this->dataPtr->entity);
      if (comp)
      {
        setData(item, comp->Data());
        setUnit(item, "m/s");
      }
    }
    else if (typeId == components::WorldPose::typeId)
    {
      auto comp = _ecm.Component<components::WorldPose>(this->dataPtr->entity);
      if (comp)
        setData(item, comp->Data());
    }
    else if (typeId == components::WorldPoseCmd::typeId)
    {
      auto comp = _ecm.Component<components::WorldPoseCmd>(
          this->dataPtr->entity);
      if (comp)
        setData(item, comp->Data());
    }
    else if (this->dataPtr->componentCreators.find(typeId) !=
          this->dataPtr->componentCreators.end())
    {
      this->dataPtr->componentCreators[typeId](
          _ecm, this->dataPtr->entity, item);
    }
  }

  // Remove components no longer present - list items to remove
  std::list<ignition::gazebo::ComponentTypeId> itemsToRemove;
  for (auto itemIt : this->dataPtr->componentsModel.items)
  {
    auto typeId = itemIt.first;
    if (componentTypes.find(typeId) == componentTypes.end())
    {
      itemsToRemove.push_back(typeId);
    }
  }

  // Remove components in list
  for (auto typeId : itemsToRemove)
  {
    QMetaObject::invokeMethod(&this->dataPtr->componentsModel,
        "RemoveComponentType",
        Qt::QueuedConnection,
        Q_ARG(ignition::gazebo::ComponentTypeId, typeId));
  }

  this->dataPtr->modelEditor.Update(_info, _ecm);

  // Process all of the update callbacks
  for (auto cb : this->dataPtr->updateCallbacks)
    cb(_ecm);
  this->dataPtr->updateCallbacks.clear();
}

/////////////////////////////////////////////////
void ComponentInspector::AddUpdateCallback(UpdateCallback _cb)
{
  this->dataPtr->updateCallbacks.push_back(_cb);
}

/////////////////////////////////////////////////
void ComponentInspector::RegisterComponentCreator(ComponentTypeId _id,
    ComponentCreator _creatorFn)
{
  this->dataPtr->componentCreators[_id] = _creatorFn;
}

/////////////////////////////////////////////////
bool ComponentInspector::eventFilter(QObject *_obj, QEvent *_event)
{
  if (!this->dataPtr->locked)
  {
    if (_event->type() == gazebo::gui::events::EntitiesSelected::kType)
    {
      auto event = reinterpret_cast<gui::events::EntitiesSelected *>(_event);
      if (event && !event->Data().empty())
      {
        this->SetEntity(*event->Data().begin());
      }
    }

    if (_event->type() == gazebo::gui::events::DeselectAllEntities::kType)
    {
      auto event = reinterpret_cast<gui::events::DeselectAllEntities *>(
          _event);
      if (event)
      {
        this->SetEntity(kNullEntity);
      }
    }
  }

  // Standard event processing
  return QObject::eventFilter(_obj, _event);
}

/////////////////////////////////////////////////
int ComponentInspector::Entity() const
{
  return this->dataPtr->entity;
}

/////////////////////////////////////////////////
void ComponentInspector::SetEntity(const int &_entity)
{
  // If nothing is selected, display world properties
  if (_entity == kNullEntity)
  {
    this->dataPtr->entity = this->dataPtr->worldEntity;
  }
  else
  {
    this->dataPtr->entity = _entity;
  }
  this->EntityChanged();
}

/////////////////////////////////////////////////
QString ComponentInspector::Type() const
{
  return this->dataPtr->type;
}

/////////////////////////////////////////////////
void ComponentInspector::SetType(const QString &_type)
{
  this->dataPtr->type = _type;
  this->TypeChanged();
}

/////////////////////////////////////////////////
bool ComponentInspector::Locked() const
{
  return this->dataPtr->locked;
}

/////////////////////////////////////////////////
void ComponentInspector::SetLocked(bool _locked)
{
  this->dataPtr->locked = _locked;
  this->LockedChanged();
}

/////////////////////////////////////////////////
bool ComponentInspector::SimPaused() const
{
  return this->dataPtr->simPaused;
}

/////////////////////////////////////////////////
void ComponentInspector::SetSimPaused(bool _paused)
{
  if (_paused != this->dataPtr->simPaused)
  {
    this->dataPtr->simPaused = _paused;
    this->SimPausedChanged();
  }
}

/////////////////////////////////////////////////
bool ComponentInspector::Paused() const
{
  return this->dataPtr->paused;
}

/////////////////////////////////////////////////
void ComponentInspector::SetPaused(bool _paused)
{
  this->dataPtr->paused = _paused;
  this->PausedChanged();
}

/////////////////////////////////////////////////
void ComponentInspector::OnPose(double _x, double _y, double _z, double _roll,
    double _pitch, double _yaw)
{
  std::function<void(const ignition::msgs::Boolean &, const bool)> cb =
      [](const ignition::msgs::Boolean &/*_rep*/, const bool _result)
  {
    if (!_result)
        ignerr << "Error setting pose" << std::endl;
  };

  ignition::msgs::Pose req;
  req.set_id(this->dataPtr->entity);
  msgs::Set(req.mutable_position(), math::Vector3d(_x, _y, _z));
  msgs::Set(req.mutable_orientation(), math::Quaterniond(_roll, _pitch, _yaw));
  auto poseCmdService = "/world/" + this->dataPtr->worldName
      + "/set_pose";
  this->dataPtr->node.Request(poseCmdService, req, cb);
}

/////////////////////////////////////////////////
void ComponentInspector::OnLight(
  double _rSpecular, double _gSpecular, double _bSpecular, double _aSpecular,
  double _rDiffuse, double _gDiffuse, double _bDiffuse, double _aDiffuse,
  double _attRange, double _attLinear, double _attConstant,
  double _attQuadratic, bool _castShadows, double _directionX,
  double _directionY, double _directionZ, double _innerAngle,
  double _outerAngle, double _falloff, double _intensity, int _type)
{
  std::function<void(const ignition::msgs::Boolean &, const bool)> cb =
      [](const ignition::msgs::Boolean &/*_rep*/, const bool _result)
  {
    if (!_result)
      ignerr << "Error setting light configuration" << std::endl;
  };

  ignition::msgs::Light req;
  req.set_name(this->dataPtr->entityName);
  req.set_id(this->dataPtr->entity);
  ignition::msgs::Set(req.mutable_diffuse(),
    ignition::math::Color(_rDiffuse, _gDiffuse, _bDiffuse, _aDiffuse));
  ignition::msgs::Set(req.mutable_specular(),
    ignition::math::Color(_rSpecular, _gSpecular, _bSpecular, _aSpecular));
  req.set_range(_attRange);
  req.set_attenuation_linear(_attLinear);
  req.set_attenuation_constant(_attConstant);
  req.set_attenuation_quadratic(_attQuadratic);
  req.set_cast_shadows(_castShadows);
  req.set_intensity(_intensity);
  if (_type == 0)
    req.set_type(ignition::msgs::Light::POINT);
  else if (_type == 1)
    req.set_type(ignition::msgs::Light::SPOT);
  else
    req.set_type(ignition::msgs::Light::DIRECTIONAL);

  if (_type == 1)  // sdf::LightType::SPOT
  {
    req.set_spot_inner_angle(_innerAngle);
    req.set_spot_outer_angle(_outerAngle);
    req.set_spot_falloff(_falloff);
  }

  // if sdf::LightType::SPOT || sdf::LightType::DIRECTIONAL
  if (_type == 1 || _type == 2)
  {
    ignition::msgs::Set(req.mutable_direction(),
      ignition::math::Vector3d(_directionX, _directionY, _directionZ));
  }

  auto lightConfigService = "/world/" + this->dataPtr->worldName +
    "/light_config";
  lightConfigService = transport::TopicUtils::AsValidTopic(lightConfigService);
  if (lightConfigService.empty())
  {
    ignerr << "Invalid light command service topic provided" << std::endl;
    return;
  }
  this->dataPtr->node.Request(lightConfigService, req, cb);
}

/////////////////////////////////////////////////
void ComponentInspector::OnPhysics(double _stepSize, double _realTimeFactor)
{
  std::function<void(const ignition::msgs::Boolean &, const bool)> cb =
      [](const ignition::msgs::Boolean &/*_rep*/, const bool _result)
  {
    if (!_result)
        ignerr << "Error setting physics parameters" << std::endl;
  };

  ignition::msgs::Physics req;
  req.set_max_step_size(_stepSize);
  req.set_real_time_factor(_realTimeFactor);
  auto physicsCmdService = "/world/" + this->dataPtr->worldName
      + "/set_physics";
  physicsCmdService = transport::TopicUtils::AsValidTopic(physicsCmdService);
  if (physicsCmdService.empty())
  {
    ignerr << "Invalid physics command service topic provided" << std::endl;
    return;
  }
  this->dataPtr->node.Request(physicsCmdService, req, cb);
}

/////////////////////////////////////////////////
void ComponentInspector::OnSphericalCoordinates(QString _surface,
    double _latitude, double _longitude, double _elevation,
    double _heading)
{
  if (_surface != QString("EARTH_WGS84"))
  {
    ignerr << "Surface [" << _surface.toStdString() << "] not supported."
           << std::endl;
    return;
  }

  std::function<void(const msgs::Boolean &, const bool)> cb =
      [](const msgs::Boolean &/*_rep*/, const bool _result)
  {
    if (!_result)
      ignerr << "Error setting spherical coordinates." << std::endl;
  };

  msgs::SphericalCoordinates req;
  req.set_surface_model(msgs::SphericalCoordinates::EARTH_WGS84);
  req.set_latitude_deg(_latitude);
  req.set_longitude_deg(_longitude);
  req.set_elevation(_elevation);
  req.set_heading_deg(_heading);

  auto sphericalCoordsCmdService = "/world/" + this->dataPtr->worldName
      + "/set_spherical_coordinates";
  sphericalCoordsCmdService =
      transport::TopicUtils::AsValidTopic(sphericalCoordsCmdService);
  if (sphericalCoordsCmdService.empty())
  {
    ignerr << "Invalid spherical coordinates service" << std::endl;
    return;
  }
  this->dataPtr->node.Request(sphericalCoordsCmdService, req, cb);
}

/////////////////////////////////////////////////
bool ComponentInspector::NestedModel() const
{
  return this->dataPtr->nestedModel;
}

/////////////////////////////////////////////////
void ComponentInspector::OnAddEntity(const QString &_entity,
    const QString &_type)
{
  // currently just assumes parent is the model
  // todo(anyone) support adding visuals / collisions / sensors to links
  ignition::gazebo::gui::events::ModelEditorAddEntity addEntityEvent(
      _entity, _type, this->dataPtr->entity, QString(""));

  ignition::gui::App()->sendEvent(
      ignition::gui::App()->findChild<ignition::gui::MainWindow *>(),
      &addEntityEvent);
}

/////////////////////////////////////////////////
void ComponentInspector::OnLoadMesh(const QString &_entity,
    const QString &_type, const QString &_mesh)
{
  std::string meshStr = _mesh.toStdString();
  if (QUrl(_mesh).isLocalFile())
  {
    // mesh to sdf model
    common::rtrim(meshStr);

    if (!common::MeshManager::Instance()->IsValidFilename(meshStr))
    {
      QString errTxt = QString::fromStdString("Invalid URI: " + meshStr +
        "\nOnly mesh file types DAE, OBJ, and STL are supported.");
      return;
    }

    ignition::gazebo::gui::events::ModelEditorAddEntity addEntityEvent(
        _entity, _type, this->dataPtr->entity, QString(meshStr.c_str()));
    ignition::gui::App()->sendEvent(
        ignition::gui::App()->findChild<ignition::gui::MainWindow *>(),
        &addEntityEvent);
  }
}

// Register this plugin
IGNITION_ADD_PLUGIN(ignition::gazebo::ComponentInspector,
                    ignition::gui::Plugin)<|MERGE_RESOLUTION|>--- conflicted
+++ resolved
@@ -116,20 +116,19 @@
     /// \brief Transport node for making command requests
     public: ModelEditor modelEditor;
 
+    /// \brief Altimeter sensor inspector elements
+    public: std::unique_ptr<ignition::gazebo::Altimeter> altimeter;
+
     /// \brief Air pressure sensor inspector elements
     public: std::unique_ptr<ignition::gazebo::AirPressure> airPressure;
 
-<<<<<<< HEAD
     /// \brief Magnetometer inspector elements
     public: std::unique_ptr<ignition::gazebo::Magnetometer> magnetometer;
 
-    /// \brief Set of callbacks to execture during the Update function.
-=======
     /// \brief Altimeter sensor inspector elements
     public: std::unique_ptr<ignition::gazebo::Altimeter> altimeter;
 
     /// \brief Set of callbacks to execute during the Update function.
->>>>>>> a4f8336b
     public: std::vector<
             std::function<void(EntityComponentManager &)>> updateCallbacks;
 
