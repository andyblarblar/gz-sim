/*
 * Copyright (C) 2018 Open Source Robotics Foundation
 *
 * Licensed under the Apache License, Version 2.0 (the "License");
 * you may not use this file except in compliance with the License.
 * You may obtain a copy of the License at
 *
 *     http://www.apache.org/licenses/LICENSE-2.0
 *
 * Unless required by applicable law or agreed to in writing, software
 * distributed under the License is distributed on an "AS IS" BASIS,
 * WITHOUT WARRANTIES OR CONDITIONS OF ANY KIND, either express or implied.
 * See the License for the specific language governing permissions and
 * limitations under the License.
 *
*/
#ifndef IGNITION_GAZEBO_SYSTEMS_SENSORS_HH_
#define IGNITION_GAZEBO_SYSTEMS_SENSORS_HH_

#include <memory>
#include <string>

#include <ignition/gazebo/config.hh>
<<<<<<< HEAD
#include <ignition/gazebo/sensors-system/Export.hh>
=======
>>>>>>> 60aac163
#include <ignition/gazebo/System.hh>
#include <sdf/Sensor.hh>

namespace ignition
{
namespace gazebo
{
// Inline bracket to help doxygen filtering.
inline namespace IGNITION_GAZEBO_VERSION_NAMESPACE {
namespace systems
{
  // Forward declarations.
  class SensorsPrivate;

  /// \class Sensors Sensors.hh ignition/gazebo/systems/Sensors.hh
  /// \brief TODO(louise) Have one system for all sensors, or one per
  /// sensor / sensor type?
<<<<<<< HEAD
  class IGNITION_GAZEBO_SENSORS_SYSTEM_VISIBLE Sensors:
=======
  class Sensors:
>>>>>>> 60aac163
    public System,
    public ISystemConfigure,
    public ISystemPostUpdate
  {
    /// \brief Constructor
    public: explicit Sensors();

    /// \brief Destructor
    public: ~Sensors() override;

    // Documentation inherited
    public: void Configure(const Entity &_id,
                           const std::shared_ptr<const sdf::Element> &_sdf,
                           EntityComponentManager &_ecm,
                           EventManager &_eventMgr) final;

    // Documentation inherited
    public: void PostUpdate(const UpdateInfo &_info,
                            const EntityComponentManager &_ecm) final;

    /// \brief Create a rendering sensor from sdf
    /// \param[in] _entity Entity of the sensor
    /// \param[in] _sdf SDF description of the sensor
    /// \param[in] _parentName Name of parent that the sensor is attached to
    /// \return Sensor name
    private : std::string CreateSensor(const Entity &_entity,
                                       const sdf::Sensor &_sdf,
                                       const std::string &_parentName);

    /// \brief Removes a rendering sensor
    /// \param[in] _entity Entity of the sensor
    private : void RemoveSensor(const Entity &_entity);

    /// \brief Private data pointer.
    private: std::unique_ptr<SensorsPrivate> dataPtr;
  };
  }
}
}
}
#endif<|MERGE_RESOLUTION|>--- conflicted
+++ resolved
@@ -21,10 +21,6 @@
 #include <string>
 
 #include <ignition/gazebo/config.hh>
-<<<<<<< HEAD
-#include <ignition/gazebo/sensors-system/Export.hh>
-=======
->>>>>>> 60aac163
 #include <ignition/gazebo/System.hh>
 #include <sdf/Sensor.hh>
 
@@ -42,11 +38,7 @@
   /// \class Sensors Sensors.hh ignition/gazebo/systems/Sensors.hh
   /// \brief TODO(louise) Have one system for all sensors, or one per
   /// sensor / sensor type?
-<<<<<<< HEAD
-  class IGNITION_GAZEBO_SENSORS_SYSTEM_VISIBLE Sensors:
-=======
   class Sensors:
->>>>>>> 60aac163
     public System,
     public ISystemConfigure,
     public ISystemPostUpdate
