--- conflicted
+++ resolved
@@ -17,7 +17,6 @@
 #ifndef IGNITION_GAZEBO_SYSTEMS_JOINTCONTROLLER_HH_
 #define IGNITION_GAZEBO_SYSTEMS_JOINTCONTROLLER_HH_
 
-#include <ignition/gazebo/joint-controller-system/Export.hh>
 #include <ignition/gazebo/System.hh>
 #include <memory>
 
@@ -70,11 +69,7 @@
   ///
   /// `<cmd_offset>` Command offset (feed-forward) of the PID.
   /// The default value is 0.
-<<<<<<< HEAD
-  class IGNITION_GAZEBO_JOINT_CONTROLLER_SYSTEM_VISIBLE JointController
-=======
   class JointController
->>>>>>> 60aac163
       : public System,
         public ISystemConfigure,
         public ISystemPreUpdate
