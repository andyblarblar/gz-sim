--- conflicted
+++ resolved
@@ -577,30 +577,7 @@
     // automatically added.
     if (pluginElem->Get<std::string>("filename") != "__default__" &&
         pluginElem->Get<std::string>("name") != "__default__")
-<<<<<<< HEAD
       this->LoadSystemPlugin(_entity, pluginElem);
-=======
-    {
-      std::optional<SystemPluginPtr> system;
-      {
-        std::lock_guard<std::mutex> lock(this->systemLoaderMutex);
-        system = this->systemLoader->LoadPlugin(pluginElem);
-      }
-      if (system)
-      {
-        auto systemConfig = system.value()->QueryInterface<ISystemConfigure>();
-        if (systemConfig != nullptr)
-        {
-          systemConfig->Configure(_entity, pluginElem,
-              this->entityCompMgr,
-              this->eventMgr);
-        }
-        this->AddSystem(system.value());
-        igndbg << "Loaded system [" << pluginElem->Get<std::string>("name")
-               << "] for entity [" << _entity << "]" << std::endl;
-      }
-    }
->>>>>>> c2cfd5ee
 
     pluginElem = pluginElem->GetNextElement("plugin");
   }
@@ -704,6 +681,8 @@
           this->eventMgr);
     }
     this->AddSystem(system.value());
+    igndbg << "Loaded system [" << pluginElem->Get<std::string>("name")
+           << "] for entity [" << _entity << "]" << std::endl;
   }
 }
 
