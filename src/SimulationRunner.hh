/*
 * Copyright (C) 2018 Open Source Robotics Foundation
 *
 * Licensed under the Apache License, Version 2.0 (the "License");
 * you may not use this file except in compliance with the License.
 * You may obtain a copy of the License at
 *
 *     http://www.apache.org/licenses/LICENSE-2.0
 *
 * Unless required by applicable law or agreed to in writing, software
 * distributed under the License is distributed on an "AS IS" BASIS,
 * WITHOUT WARRANTIES OR CONDITIONS OF ANY KIND, either express or implied.
 * See the License for the specific language governing permissions and
 * limitations under the License.
 *
*/
#ifndef IGNITION_GAZEBO_SIMULATIONRUNNER_HH_
#define IGNITION_GAZEBO_SIMULATIONRUNNER_HH_

#include <ignition/msgs/gui.pb.h>
#include <ignition/msgs/log_playback_control.pb.h>
#include <ignition/msgs/sdf_generator_config.pb.h>

#include <atomic>
#include <chrono>
#include <functional>
#include <list>
#include <memory>
#include <optional>
#include <set>
#include <string>
#include <unordered_map>
#include <unordered_set>
#include <utility>
#include <vector>

#include <sdf/World.hh>

#include <ignition/common/Event.hh>
#include <ignition/common/WorkerPool.hh>
#include <ignition/math/Stopwatch.hh>
#include <ignition/msgs.hh>
#include <ignition/transport/Node.hh>

#include "ignition/gazebo/config.hh"
#include "ignition/gazebo/Conversions.hh"
#include "ignition/gazebo/EntityComponentManager.hh"
#include "ignition/gazebo/EventManager.hh"
#include "ignition/gazebo/Export.hh"
#include "ignition/gazebo/ServerConfig.hh"
#include "ignition/gazebo/SystemLoader.hh"
#include "ignition/gazebo/Types.hh"

#include "network/NetworkManager.hh"
#include "LevelManager.hh"
#include "SystemManager.hh"
#include "Barrier.hh"
#include "WorldControl.hh"

using namespace std::chrono_literals;

namespace ignition
{
  namespace gazebo
  {
    // Inline bracket to help doxygen filtering.
    inline namespace IGNITION_GAZEBO_VERSION_NAMESPACE {
    // Forward declarations.
    class SimulationRunnerPrivate;

    class IGNITION_GAZEBO_VISIBLE SimulationRunner
    {
      /// \brief Constructor
      /// \param[in] _world Pointer to the SDF world.
      /// \param[in] _systemLoader Reference to system manager.
      /// \param[in] _useLevels Whether to use levles or not. False by default.
      public: explicit SimulationRunner(const sdf::World *_world,
                                const SystemLoaderPtr &_systemLoader,
                                const ServerConfig &_config = ServerConfig());

      /// \brief Destructor.
      public: virtual ~SimulationRunner();

      /// \brief Stop running
      public: void Stop();

      /// \brief Internal method for handling stop event (to prevent recursion)
      private: void OnStop();

      /// \brief Stop and join all post update worker threads
      private: void StopWorkerThreads();

      /// \brief Run the simulationrunner.
      /// \param[in] _iterations Number of iterations.
      /// \return True if the operation completed successfully.
      public: bool Run(const uint64_t _iterations);

      /// \brief Perform a simulation step:
      /// * Publish stats and process control messages
      /// * Update levels and systems
      /// * Process entity creation / removal
      /// \param[in] _info Time information for the step.
      public: void Step(const UpdateInfo &_info);

      /// \brief Add system after the simulation runner has been instantiated
      /// \note This actually adds system to a queue. The system is added to the
      /// runner at the begining of the a simulation cycle (call to Run). It is
      /// also responsible for calling `Configure` on the system.
      /// \param[in] _system SystemPluginPtr to be added
      /// \param[in] _entity Entity that system is attached to. If nullopt,
      /// system is attached to a world.
      /// \param[in] _sdf Pointer to the SDF of the entity. Nullopt defaults to
      /// SDF of the entire world.
      public: void AddSystem(const SystemPluginPtr &_system,
          std::optional<Entity> _entity = std::nullopt,
          std::optional<std::shared_ptr<const sdf::Element>> _sdf =
              std::nullopt);

      /// \brief Add system after the simulation runner has been instantiated
      /// \note This actually adds system to a queue. The system is added to the
      /// runner at the begining of the a simulation cycle (call to Run). It is
      /// also responsible for calling `Configure` on the system.
      /// \param[in] _system System to be added
      /// \param[in] _entity Entity of system to be added. Nullopt if system
      /// doesn't connect to an entity.
      /// \param[in] _sdf Pointer to the SDF of the entity. Nullopt defaults to
      /// world.
      public: void AddSystem(const std::shared_ptr<System> &_system,
          std::optional<Entity> _entity = std::nullopt,
          std::optional<std::shared_ptr<const sdf::Element>> _sdf =
              std::nullopt);

      /// \brief Update all the systems
      public: void UpdateSystems();

      /// \brief Publish current world statistics.
      public: void PublishStats();

      /// \brief Load system plugin for a given entity.
      /// \param[in] _entity Entity
      /// \param[in] _fname Filename of the plugin library
      /// \param[in] _name Name of the plugin
      /// \param[in] _sdf SDF element (content of plugin tag)
      public: void LoadPlugin(const Entity _entity,
          const std::string &_fname,
          const std::string &_name,
          const sdf::ElementPtr &_sdf);

      /// \brief Load system plugins for a given entity.
      /// \param[in] _entity Entity
      /// \param[in] _sdf SDF element
      public: void LoadPlugins(const Entity _entity,
          const sdf::ElementPtr &_sdf);

      /// \brief Load server plugins for a given entity.
      /// \param[in] _config Configuration to load plugins from.
      ///     plugins based on the _config contents
      public: void LoadServerPlugins(
          const std::list<ServerConfig::PluginInfo> &_plugins);

      /// \brief Load logging/playback plugins
      /// \param[in] _config Configuration to load plugins from.
      public: void LoadLoggingPlugins(const ServerConfig &_config);

      /// \brief Get whether this is running. When running is true,
      /// then simulation is stepping forward.
      /// \return True if the server is running.
      public: bool Running() const;

      /// \brief Get whether the runner has received a stop event
      /// \return True if the event has been received.
      public: bool StopReceived() const;

      /// \brief Get whether the runner is ready to execute.
      /// \return True if the runner is ready
      public: bool Ready() const;

      /// \brief Get the number of iterations the server has executed.
      /// \return The current iteration count.
      public: uint64_t IterationCount() const;

      /// \brief Get the number of entities on the runner.
      /// \return Entity count.
      public: size_t EntityCount() const;

      /// \brief Get the number of systems on the runner.
      /// \return System count.
      public: size_t SystemCount() const;

      /// \brief Set the update period. The update period is the wall-clock
      /// time between updates of all systems. Note that even if systems
      /// are being updated, this doesn't mean sim time is increasing.
      /// \param[in] _updatePeriod Duration between updates.
      public: void SetUpdatePeriod(
                  const std::chrono::steady_clock::duration &_updatePeriod);

      /// \brief Get the update period.
      /// \return The update period.
      public: const std::chrono::steady_clock::duration &UpdatePeriod() const;

      /// \brief Set the paused state.
      /// \param[in] _paused True to pause the simulation runner.
      public: void SetPaused(const bool _paused);

      /// \brief Get the pause state.
      /// \return True if the simulation runner is paused, false otherwise.
      public: bool Paused() const;

      /// \brief Set if the simulation runner is stepping based on WorldControl
      /// info
      /// \param[in] _step True if stepping based on WorldControl info, false
      /// otherwise
      public: void SetStepping(bool _step);

      /// \brief Get if the simulation runner is stepping based on WorldControl
      /// info
      /// \return True if stepping based on WorldControl info, false otherwise
      public: bool Stepping() const;

      /// \brief Set the run to simulation time.
      /// \param[in] _time A simulation time in the future to run to and then
      /// pause. A negative number or a time less than the current simulation
      /// time disables the run-to feature.
      public: void SetRunToSimTime(
                  const std::chrono::steady_clock::duration &_time);

      /// \brief Get the EntityComponentManager
      /// \return Reference to the entity component manager.
      public: const EntityComponentManager &EntityCompMgr() const;

      /// \brief Return an entity with the provided name.
      /// \details If multiple entities with the same name exist, the first
      /// entity found will be returned.
      /// \param[in] _name Name of the entity.
      /// \return The entity, if the entity exists in the world. Otherwise
      /// std::nullopt.
      public: std::optional<Entity> EntityByName(
                  const std::string &_name) const;

      /// \brief Return true if an entity with the provided name exists.
      /// \param[in] _name Name of the entity.
      /// \return True if the entity exists in the world.
      public: bool HasEntity(const std::string &_name) const;

      /// \brief Return true if an entity exists with the
      /// provided name and the entity was queued for deletion. Note that
      /// the entity is not removed immediately. Entity deletion happens at
      /// the end of the next (or current depending on when this function is
      /// called) simulation step.
      /// \param[in] _name Name of the entity to delete.
      /// \param[in] _recursive Whether to recursively delete all child
      /// entities. True by default.
      /// \return True if the entity exists in the world and it was queued
      /// for deletion.
      public: bool RequestRemoveEntity(const std::string &_name,
          bool _recursive = true);

      /// \brief Return true if an entity exists with the
      /// provided id and the entity was queued for deletion. Note that
      /// the entity is not removed immediately. Entity deletion happens at
      /// the end of the next (or current depending on when this function is
      /// called) simulation step.
      /// \details If multiple entities with the same name exist, only the
      /// first entity found will be deleted.
      /// \param[in] _entity The entity to delete.
      /// \param[in] _recursive Whether to recursively delete all child
      /// entities. True by default.
      /// \return True if the entity exists in the world and it was queued
      /// for deletion.
      public: bool RequestRemoveEntity(const Entity _entity,
          bool _recursive = true);

      /// \brief Get the EventManager
      /// \return Reference to the event manager.
      public: EventManager &EventMgr();

      /// \brief Get the current info object.
      /// \return Current info.
      public: const UpdateInfo &CurrentInfo() const;

      /// \brief Get the step size;
      /// \return Step size.
      public: const ignition::math::clock::duration &StepSize() const;

      /// \brief Set the step size;
      /// \param[in] _step Step size.
      public: void SetStepSize(const ignition::math::clock::duration &_step);

      /// \brief World control service callback. This function stores the
      /// the request which will then be processed by the ProcessMessages
      /// function.
      /// \param[in] _req Request from client, currently handling play / pause
      /// and multistep.
      /// \param[out] _res Response to client, true if successful.
      /// \return True for success
      private: bool OnWorldControl(const msgs::WorldControl &_req,
                                         msgs::Boolean &_res);

      /// \brief World control state service callback. This function stores the
      /// the request which will then be processed by the ProcessMessages
      /// function.
      /// \param[in] _req Request from client, currently handling play / pause
      /// and multistep. This also may contain SerializedState information.
      /// \param[out] _res Response to client, true if successful.
      /// \return True for success
      private: bool OnWorldControlState(const msgs::WorldControlState &_req,
                                         msgs::Boolean &_res);

      /// \brief World control service callback. This function stores the
      /// the request which will then be processed by the ProcessMessages
      /// function.
      /// \param[in] _req Request from client, currently handling play / pause
      /// and multistep.
      /// \param[out] _res Response to client, true if successful.
      /// \return True for success
      private: bool OnPlaybackControl(const msgs::LogPlaybackControl &_req,
                                            msgs::Boolean &_res);

      /// \brief Callback for GUI info service.
      /// \param[out] _res Response containing the latest GUI message.
      /// \return True if successful.
      private: bool GuiInfoService(ignition::msgs::GUI &_res);

      /// \brief Calculate real time factor and populate currentInfo.
      private: void UpdateCurrentInfo();

      /// \brief Process all buffered messages. Ths function is called at
      /// the end of an update iteration.
      private: void ProcessMessages();

      /// \brief Process world control service messages.
      private: void ProcessWorldControl();

      /// \brief Actually add system to the runner
      /// \param[in] _system System to be added
      public: void AddSystemToRunner(SystemInternal _system);

      /// \brief Calls AddSystemToRunner to each system that is pending to be
      /// added.
      public: void ProcessSystemQueue();

      /// \brief Generate the current world's SDFormat representation.
      /// \param[in] _req Request message with options for saving a world to an
      /// SDFormat file.
      /// \param[out] _res Generated SDFormat string.
      /// \return True if successful.
      public: bool GenerateWorldSdf(const msgs::SdfGeneratorConfig &_req,
                                    msgs::StringMsg &_res);

      /// \brief Sets the file path to fuel URI map.
      /// \param[in] _map A populated map of file paths to fuel URIs.
      public: void SetFuelUriMap(
                  const std::unordered_map<std::string, std::string> &_map);

      /// \brief Add an entry to the file path to Fuel URI map
      /// \param[in] _path A file path to a resource (model.sdf, mesh, etc).
      /// \param[in] _uri A fuel URI.
      public: void AddToFuelUriMap(const std::string &_path,
                                   const std::string &_uri);

      /// \brief Get whether the next step is going to be executed as paused.
      /// \return True if the next step is being executed as paused, false
      /// otherwise.
      public: bool NextStepIsBlockingPaused() const;

      /// \brief Set the next step to be blocking and paused.
      public: void SetNextStepAsBlockingPaused(const bool value);

      /// \brief Updates the physics parameters of the simulation based on the
      /// Physics component of the world, if any.
      public: void UpdatePhysicsParams();

      /// \brief Process entities with the components::Recreate component.
      /// Put in a request to make them as removed
      private: void ProcessRecreateEntitiesRemove();

      /// \brief Process entities with the components::Recreate component.
      /// Reccreate the entities by cloning from the original ones.
      private: void ProcessRecreateEntitiesCreate();

      /// \brief Process the new world state message, if it is present.
      /// See the newWorldControlState variable below.
      private: void ProcessNewWorldControlState();

      /// \brief This is used to indicate that a stop event has been received.
      private: std::atomic<bool> stopReceived{false};

      /// \brief This is used to indicate that Run has been called, and the
      /// server is in the run state.
      private: std::atomic<bool> running{false};

<<<<<<< HEAD
=======
      /// \brief Manager of all systems.
      /// Note: must be before EntityComponentManager
      /// Note: must be before EventMgr
      /// Because systems have access to the ECM and Events, they need to be
      /// cleanly stopped and destructed before destroying the event manager
      /// and entity component manager.
      private: std::unique_ptr<SystemManager> systemMgr;

>>>>>>> 09462f52
      /// \brief Manager of all events.
      /// Note: must be before EntityComponentManager
      private: EventManager eventMgr;

      /// \brief Manager of all systems.
      /// Note: must be before EntityComponentManager
      private: std::unique_ptr<SystemManager> systemMgr;

      /// \brief Manager of all components.
      private: EntityComponentManager entityCompMgr;

      /// \brief Copy of the EntityComponentManager immediately after the
      /// initial entity creation/world load.
      private: EntityComponentManager initialEntityCompMgr;

      /// \brief Manager of all levels.
      private: std::unique_ptr<LevelManager> levelMgr;

      /// \brief Manager of distributing/receiving network work.
      private: std::unique_ptr<NetworkManager> networkMgr{nullptr};

      /// \brief A pool of worker threads.
      private: common::WorkerPool workerPool{2};

      /// \brief Wall time of the previous update.
      private: std::chrono::steady_clock::time_point prevUpdateRealTime;

      /// \brief A duration used to account for inaccuracies associated with
      /// sleep durations.
      private: std::chrono::steady_clock::duration sleepOffset{0};

      /// \brief This is the rate at which the systems are updated.
      /// The default update rate is 500hz, which is a period of 2ms.
      private: std::chrono::steady_clock::duration updatePeriod{2ms};

      /// \brief List of simulation times used to compute averages.
      private: std::list<std::chrono::steady_clock::duration> simTimes;

      /// \brief List of real times used to compute averages.
      private: std::list<std::chrono::steady_clock::duration> realTimes;

      /// \brief Node for communication.
      private: std::unique_ptr<transport::Node> node{nullptr};

      /// \brief World statistics publisher.
      private: ignition::transport::Node::Publisher statsPub;

      /// \brief Clock publisher for the root `/stats` topic.
      private: ignition::transport::Node::Publisher rootStatsPub;

      /// \brief Clock publisher.
      private: ignition::transport::Node::Publisher clockPub;

      /// \brief Clock publisher for the root `/clock` topic.
      private: ignition::transport::Node::Publisher rootClockPub;

      /// \brief Name of world being simulated.
      private: std::string worldName;

      /// \brief Stopwatch to keep track of wall time.
      private: ignition::math::Stopwatch realTimeWatch;

      /// \brief Step size
      private: ignition::math::clock::duration stepSize{10ms};

      /// \brief Desired real time factor
      private: double desiredRtf{1.0};

      /// \brief Connection to the pause event.
      private: ignition::common::ConnectionPtr pauseConn;

      /// \brief Connection to the stop event.
      private: ignition::common::ConnectionPtr stopConn;

      /// \brief Connection to the load plugins event.
      private: common::ConnectionPtr loadPluginsConn;

      /// \brief Pointer to the sdf::World object of this runner
      private: const sdf::World *sdfWorld;

      /// \brief The real time factor calculated based on sim and real time
      /// averages.
      private: double realTimeFactor{0.0};

      /// \brief Number of simulation steps requested that haven't been
      /// executed yet.
      private: unsigned int pendingSimIterations{0};

      /// \brief True if user requested to rewind simulation.
      private: bool requestedRewind{false};

      /// \brief If user asks to seek to a specific sim time, this holds the
      /// time.s A negative value means there's no request from the user.
      private: std::chrono::steady_clock::duration requestedSeek{-1};

      /// \brief A simulation time in the future to run to and then pause.
      /// A negative number indicates that this variable it not being used.
      private: std::chrono::steady_clock::duration requestedRunToSimTime{-1};

      /// \brief Keeps the latest simulation info.
      private: UpdateInfo currentInfo;

      /// \brief Buffer of world control messages.
      private: std::list<WorldControl> worldControls;

      /// \brief Mutex to protect message buffers.
      private: std::mutex msgBufferMutex;

      /// \brief Keep the latest GUI message.
      public: msgs::GUI guiMsg;

      /// \brief Copy of the server configuration.
      public: ServerConfig serverConfig;

      /// \brief Collection of threads running system PostUpdates
      private: std::vector<std::thread> postUpdateThreads;

      /// \brief Flag to indicate running status of PostUpdate threads
      private: std::atomic<bool> postUpdateThreadsRunning{false};

      /// \brief Barrier to signal beginning of PostUpdate thread execution
      private: std::unique_ptr<Barrier> postUpdateStartBarrier;

      /// \brief Barrier to signal end of PostUpdate thread execution
      private: std::unique_ptr<Barrier> postUpdateStopBarrier;

      /// \brief Map from file paths to Fuel URIs.
      private: std::unordered_map<std::string, std::string> fuelUriMap;

      /// \brief True if Server::RunOnce triggered a blocking paused step
      private: bool blockingPausedStepPending{false};

      /// \brief Whether the simulation runner is currently stepping based on
      /// WorldControl info (true) or not (false)
      private: bool stepping{false};

      /// \brief A set of entities that need to be recreated
      private: std::set<Entity> entitiesToRecreate;

      /// \brief Holds new world state information so that it can be processed
      /// at the appropriate time.
      private: std::unique_ptr<msgs::WorldControlState> newWorldControlState;

      private: bool resetInitiated{false};
      friend class LevelManager;
    };
    }
  }
}
#endif<|MERGE_RESOLUTION|>--- conflicted
+++ resolved
@@ -389,8 +389,6 @@
       /// server is in the run state.
       private: std::atomic<bool> running{false};
 
-<<<<<<< HEAD
-=======
       /// \brief Manager of all systems.
       /// Note: must be before EntityComponentManager
       /// Note: must be before EventMgr
@@ -399,14 +397,9 @@
       /// and entity component manager.
       private: std::unique_ptr<SystemManager> systemMgr;
 
->>>>>>> 09462f52
       /// \brief Manager of all events.
       /// Note: must be before EntityComponentManager
       private: EventManager eventMgr;
-
-      /// \brief Manager of all systems.
-      /// Note: must be before EntityComponentManager
-      private: std::unique_ptr<SystemManager> systemMgr;
 
       /// \brief Manager of all components.
       private: EntityComponentManager entityCompMgr;
