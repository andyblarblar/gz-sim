/*
 * Copyright (C) 2018 Open Source Robotics Foundation
 *
 * Licensed under the Apache License, Version 2.0 (the "License");
 * you may not use this file except in compliance with the License.
 * You may obtain a copy of the License at
 *
 *     http://www.apache.org/licenses/LICENSE-2.0
 *
 * Unless required by applicable law or agreed to in writing, software
 * distributed under the License is distributed on an "AS IS" BASIS,
 * WITHOUT WARRANTIES OR CONDITIONS OF ANY KIND, either express or implied.
 * See the License for the specific language governing permissions and
 * limitations under the License.
 *
*/

#include "SimulationRunner.hh"

#include <algorithm>

#include <sdf/Root.hh>

#include "gz/common/Profiler.hh"
#include "gz/sim/components/Model.hh"
#include "gz/sim/components/Name.hh"
#include "gz/sim/components/Sensor.hh"
#include "gz/sim/components/Visual.hh"
#include "gz/sim/components/World.hh"
#include "gz/sim/components/ParentEntity.hh"
#include "gz/sim/components/Physics.hh"
#include "gz/sim/components/PhysicsCmd.hh"
#include "gz/sim/components/Recreate.hh"
#include "gz/sim/Events.hh"
#include "gz/sim/SdfEntityCreator.hh"
#include "gz/sim/Util.hh"

#include "network/NetworkManagerPrimary.hh"
#include "SdfGenerator.hh"

using namespace gz;
using namespace sim;

using StringSet = std::unordered_set<std::string>;


//////////////////////////////////////////////////
SimulationRunner::SimulationRunner(const sdf::World *_world,
                                   const SystemLoaderPtr &_systemLoader,
                                   const ServerConfig &_config)
    // \todo(nkoenig) Either copy the world, or add copy constructor to the
    // World and other elements.
    : sdfWorld(_world), serverConfig(_config)
{
  if (nullptr == _world)
  {
    gzerr << "Can't start simulation runner with null world." << std::endl;
    return;
  }

  // Keep world name
  this->worldName = _world->Name();

  // Get the physics profile
  // TODO(luca): remove duplicated logic in SdfEntityCreator and LevelManager
  auto physics = _world->PhysicsByIndex(0);
  if (!physics)
  {
    physics = _world->PhysicsDefault();
  }

  // Step size
  auto dur = std::chrono::duration<double>(physics->MaxStepSize());

  this->stepSize =
      std::chrono::duration_cast<std::chrono::steady_clock::duration>(
      dur);

  // Desired real time factor
  this->desiredRtf = physics->RealTimeFactor();

  // The instantaneous real time factor is given as:
  //
  // RTF = sim_time / real_time
  //
  // Where the sim time is the step size times the number of sim iterations:
  //
  // sim_time = sim_it * step_size
  //
  // And the real time is the period times the number of iterations:
  //
  // real_time = it * period
  //
  // So we have:
  //
  // RTF = sim_it * step_size / it * period
  //
  // Considering no pause, sim_it equals it, so:
  //
  // RTF = step_size / period
  //
  // So to get a given RTF, our desired period is:
  //
  // period = step_size / RTF
  if (this->desiredRtf < 1e-9)
  {
    this->updatePeriod = 0ms;
  }
  else
  {
    this->updatePeriod = std::chrono::nanoseconds(
        static_cast<int>(this->stepSize.count() / this->desiredRtf));
  }

  // Create the system manager
  this->systemMgr = std::make_unique<SystemManager>(_systemLoader,
      &this->entityCompMgr, &this->eventMgr);

  this->pauseConn = this->eventMgr.Connect<events::Pause>(
      std::bind(&SimulationRunner::SetPaused, this, std::placeholders::_1));

  this->stopConn = this->eventMgr.Connect<events::Stop>(
      std::bind(&SimulationRunner::OnStop, this));

  this->loadPluginsConn = this->eventMgr.Connect<events::LoadPlugins>(
      std::bind(&SimulationRunner::LoadPlugins, this, std::placeholders::_1,
      std::placeholders::_2));

  // Create the level manager
  this->levelMgr = std::make_unique<LevelManager>(this, _config.UseLevels());

  // Check if this is going to be a distributed runner
  // Attempt to create the manager based on environment variables.
  // If the configuration is invalid, then networkMgr will be `nullptr`.
  if (_config.UseDistributedSimulation())
  {
    if (_config.NetworkRole().empty())
    {
      /// \todo(nkoenig) Remove part of the 'if' statement in ign-gazebo3.
      this->networkMgr = NetworkManager::Create(
          std::bind(&SimulationRunner::Step, this, std::placeholders::_1),
          this->entityCompMgr, &this->eventMgr);
    }
    else
    {
      this->networkMgr = NetworkManager::Create(
          std::bind(&SimulationRunner::Step, this, std::placeholders::_1),
          this->entityCompMgr, &this->eventMgr,
          NetworkConfig::FromValues(
            _config.NetworkRole(), _config.NetworkSecondaries()));
    }

    if (this->networkMgr)
    {
      if (this->networkMgr->IsPrimary())
      {
        gzmsg << "Network Primary, expects ["
          << this->networkMgr->Config().numSecondariesExpected
          << "] secondaries." << std::endl;
      }
      else if (this->networkMgr->IsSecondary())
      {
        gzmsg << "Network Secondary, with namespace ["
          << this->networkMgr->Namespace() << "]." << std::endl;
      }
    }
  }

  // Load the active levels
  this->levelMgr->UpdateLevelsState();

  // Store the initial state of the ECM;
  this->initialEntityCompMgr.CopyFrom(this->entityCompMgr);

  // Load any additional plugins from the Server Configuration
  this->LoadServerPlugins(this->serverConfig.Plugins());

  // If we have reached this point and no world systems have been loaded, then
  // load a default set of systems.
  if (this->systemMgr->TotalByEntity(
      worldEntity(this->entityCompMgr)).empty())
  {
    gzmsg << "No systems loaded from SDF, loading defaults" << std::endl;
    bool isPlayback = !this->serverConfig.LogPlaybackPath().empty();
    auto plugins = gz::sim::loadPluginInfo(isPlayback);
    this->LoadServerPlugins(plugins);
  }

  this->LoadLoggingPlugins(this->serverConfig);

  // World control
  transport::NodeOptions opts;
  std::string ns{"/world/" + this->worldName};
  if (this->networkMgr)
  {
    ns = this->networkMgr->Namespace() + ns;
  }

  auto validNs = transport::TopicUtils::AsValidTopic(ns);
  if (validNs.empty())
  {
    gzerr << "Invalid namespace [" << ns
           << "], not initializing runner transport." << std::endl;
    return;
  }
  opts.SetNameSpace(validNs);

  this->node = std::make_unique<transport::Node>(opts);

  // TODO(louise) Combine both messages into one.
  this->node->Advertise("control", &SimulationRunner::OnWorldControl, this);
  this->node->Advertise("control/state", &SimulationRunner::OnWorldControlState,
      this);
  this->node->Advertise("playback/control",
      &SimulationRunner::OnPlaybackControl, this);

  gzmsg << "Serving world controls on [" << opts.NameSpace()
         << "/control], [" << opts.NameSpace() << "/control/state] and ["
         << opts.NameSpace() << "/playback/control]" << std::endl;

  // Publish empty GUI messages for worlds that have no GUI in the beginning.
  // In the future, support modifying GUI from the server at runtime.
  if (_world->Gui())
  {
    this->guiMsg = convert<msgs::GUI>(*_world->Gui());
  }

  std::string infoService{"gui/info"};
  this->node->Advertise(infoService, &SimulationRunner::GuiInfoService, this);

  gzmsg << "Serving GUI information on [" << opts.NameSpace() << "/"
         << infoService << "]" << std::endl;

  gzmsg << "World [" << _world->Name() << "] initialized with ["
         << physics->Name() << "] physics profile." << std::endl;

  std::string genWorldSdfService{"generate_world_sdf"};
  this->node->Advertise(
      genWorldSdfService, &SimulationRunner::GenerateWorldSdf, this);

  gzmsg << "Serving world SDF generation service on [" << opts.NameSpace()
         << "/" << genWorldSdfService << "]" << std::endl;
}

//////////////////////////////////////////////////
SimulationRunner::~SimulationRunner()
{
  this->StopWorkerThreads();
}

/////////////////////////////////////////////////
void SimulationRunner::UpdateCurrentInfo()
{
  GZ_PROFILE("SimulationRunner::UpdateCurrentInfo");

  // Rewind
  if (this->requestedRewind)
  {
    gzdbg << "Rewinding simulation back to time zero." << std::endl;
    this->realTimes.clear();
    this->simTimes.clear();
    this->realTimeFactor = 0;

    this->currentInfo.dt = -this->currentInfo.simTime;
    this->currentInfo.simTime = std::chrono::steady_clock::duration::zero();
    this->currentInfo.realTime = std::chrono::steady_clock::duration::zero();
    this->currentInfo.iterations = 0;
    this->realTimeWatch.Reset();
    if (!this->currentInfo.paused)
      this->realTimeWatch.Start();
    this->resetInitiated = true;
    this->requestedRewind = false;

    return;
  }

  // Seek
  if (this->requestedSeek >= std::chrono::steady_clock::duration::zero())
  {
    gzdbg << "Seeking to " << std::chrono::duration_cast<std::chrono::seconds>(
        this->requestedSeek).count() << "s." << std::endl;

    this->realTimes.clear();
    this->simTimes.clear();
    this->realTimeFactor = 0;

    this->currentInfo.dt = this->requestedSeek - this->currentInfo.simTime;
    this->currentInfo.simTime = this->requestedSeek;
    this->currentInfo.iterations = 0;

    this->currentInfo.realTime = this->realTimeWatch.ElapsedRunTime();

    this->requestedSeek = std::chrono::steady_clock::duration{-1};

    return;
  }

  // Regular time flow

  // Store the real time and sim time only if not paused.
  if (this->realTimeWatch.Running())
  {
    this->realTimes.push_back(this->realTimeWatch.ElapsedRunTime());
    this->simTimes.push_back(this->currentInfo.simTime);
  }

  // Maintain a window size of 20 for realtime and simtime.
  if (this->realTimes.size() > 20)
    this->realTimes.pop_front();
  if (this->simTimes.size() > 20)
    this->simTimes.pop_front();

  // Compute the average sim and real times.
  std::chrono::steady_clock::duration simAvg{0}, realAvg{0};
  std::list<std::chrono::steady_clock::duration>::iterator simIter,
    realIter;

  simIter = ++(this->simTimes.begin());
  realIter = ++(this->realTimes.begin());
  while (simIter != this->simTimes.end() && realIter != this->realTimes.end())
  {
    simAvg += ((*simIter) - this->simTimes.front());
    realAvg += ((*realIter) - this->realTimes.front());
    ++simIter;
    ++realIter;
  }

  // RTF, only compute this if the realTime count is greater than zero. The
  // realtTime count could be zero if simulation was started paused.
  if (realAvg.count() > 0)
  {
    this->realTimeFactor = math::precision(
          static_cast<double>(simAvg.count()) / realAvg.count(), 4);
  }

  // Fill the current update info
  this->currentInfo.realTime = this->realTimeWatch.ElapsedRunTime();
  this->currentInfo.dt = std::chrono::steady_clock::duration::zero();

  // In the case that networking is not running, or this is a primary.
  // If this is a network secondary, this data is populated via the network.
  if (!this->currentInfo.paused &&
      (!this->networkMgr || this->networkMgr->IsPrimary()))
  {
    this->currentInfo.simTime += this->stepSize;
    ++this->currentInfo.iterations;
    this->currentInfo.dt = this->stepSize;
  }
}

/////////////////////////////////////////////////
void SimulationRunner::UpdatePhysicsParams()
{
  auto worldEntity =
    this->entityCompMgr.EntityByComponents(components::World());
  const auto physicsCmdComp =
    this->entityCompMgr.Component<components::PhysicsCmd>(worldEntity);
  if (!physicsCmdComp)
  {
    return;
  }
  auto physicsComp =
    this->entityCompMgr.Component<components::Physics>(worldEntity);

  const auto& physicsParams = physicsCmdComp->Data();
  const auto newStepSize =
    std::chrono::duration<double>(physicsParams.max_step_size());
  const double newRTF = physicsParams.real_time_factor();

  const double eps = 0.00001;
  if (newStepSize != this->stepSize ||
      std::abs(newRTF - this->desiredRtf) > eps)
  {
    bool updated = false;
    // Make sure the values are valid before setting them
    if (newStepSize.count() > 0.0)
    {
      this->SetStepSize(
        std::chrono::duration_cast<std::chrono::steady_clock::duration>(
          newStepSize));
      physicsComp->Data().SetMaxStepSize(physicsParams.max_step_size());
      updated = true;
    }
    if (newRTF > 0.0)
    {
      this->desiredRtf = newRTF;
      this->updatePeriod = std::chrono::nanoseconds(
          static_cast<int>(this->stepSize.count() / this->desiredRtf));
      physicsComp->Data().SetRealTimeFactor(newRTF);
      updated = true;
    }
    if (updated)
    {
      this->simTimes.clear();
      this->realTimes.clear();
      // Set as OneTimeChange to make sure the update is not missed
      this->entityCompMgr.SetChanged(worldEntity, components::Physics::typeId,
          ComponentState::OneTimeChange);
    }
  }
  this->entityCompMgr.RemoveComponent<components::PhysicsCmd>(worldEntity);
}

/////////////////////////////////////////////////
void SimulationRunner::PublishStats()
{
  GZ_PROFILE("SimulationRunner::PublishStats");

  // Create the world statistics message.
  gz::msgs::WorldStatistics msg;
  msg.set_real_time_factor(this->realTimeFactor);

  auto realTimeSecNsec =
    gz::math::durationToSecNsec(this->currentInfo.realTime);

  auto simTimeSecNsec =
    gz::math::durationToSecNsec(this->currentInfo.simTime);

  msg.mutable_real_time()->set_sec(realTimeSecNsec.first);
  msg.mutable_real_time()->set_nsec(realTimeSecNsec.second);

  msg.mutable_sim_time()->set_sec(simTimeSecNsec.first);
  msg.mutable_sim_time()->set_nsec(simTimeSecNsec.second);

  msg.set_iterations(this->currentInfo.iterations);

  msg.set_paused(this->currentInfo.paused);

  if (this->Stepping())
  {
    auto headerData = msg.mutable_header()->add_data();
    headerData->set_key("step");
  }

  // Publish the stats message. The stats message is throttled.
  this->statsPub.Publish(msg);

  if (this->rootStatsPub.Valid())
    this->rootStatsPub.Publish(msg);

  // Create and publish the clock message. The clock message is not
  // throttled.
  gz::msgs::Clock clockMsg;
  clockMsg.mutable_real()->set_sec(realTimeSecNsec.first);
  clockMsg.mutable_real()->set_nsec(realTimeSecNsec.second);
  clockMsg.mutable_sim()->set_sec(simTimeSecNsec.first);
  clockMsg.mutable_sim()->set_nsec(simTimeSecNsec.second);
  clockMsg.mutable_system()->set_sec(GZ_SYSTEM_TIME_S());
  clockMsg.mutable_system()->set_nsec(
      GZ_SYSTEM_TIME_NS() - GZ_SYSTEM_TIME_S() * GZ_SEC_TO_NANO);
  this->clockPub.Publish(clockMsg);

  // Only publish to root topic if no others are.
  if (this->rootClockPub.Valid())
    this->rootClockPub.Publish(clockMsg);
}

//////////////////////////////////////////////////
void SimulationRunner::AddSystem(const SystemPluginPtr &_system,
      std::optional<Entity> _entity,
      std::optional<std::shared_ptr<const sdf::Element>> _sdf)
{
  auto entity = _entity.value_or(worldEntity(this->entityCompMgr));
  auto sdf = _sdf.value_or(this->sdfWorld->Element());
  this->systemMgr->AddSystem(_system, entity, sdf);
}

//////////////////////////////////////////////////
void SimulationRunner::AddSystem(
      const std::shared_ptr<System> &_system,
      std::optional<Entity> _entity,
      std::optional<std::shared_ptr<const sdf::Element>> _sdf)
{
  auto entity = _entity.value_or(worldEntity(this->entityCompMgr));
  auto sdf = _sdf.value_or(this->sdfWorld->Element());
  this->systemMgr->AddSystem(_system, entity, sdf);
}

/////////////////////////////////////////////////
void SimulationRunner::ProcessSystemQueue()
{
  auto pending = this->systemMgr->PendingCount();

  if (0 == pending)
    return;

  // If additional systems are to be added, stop the existing threads.
  this->StopWorkerThreads();

  this->systemMgr->ActivatePendingSystems();

  auto threadCount = this->systemMgr->SystemsPostUpdate().size() + 1u;

  gzdbg << "Creating PostUpdate worker threads: "
    << threadCount << std::endl;

  this->postUpdateStartBarrier = std::make_unique<Barrier>(threadCount);
  this->postUpdateStopBarrier = std::make_unique<Barrier>(threadCount);

  this->postUpdateThreadsRunning = true;
  int id = 0;

  for (auto &system : this->systemMgr->SystemsPostUpdate())
  {
    gzdbg << "Creating postupdate worker thread (" << id << ")" << std::endl;

    this->postUpdateThreads.push_back(std::thread([&, id]()
    {
      std::stringstream ss;
      ss << "PostUpdateThread: " << id;
      GZ_PROFILE_THREAD_NAME(ss.str().c_str());
      while (this->postUpdateThreadsRunning)
      {
        this->postUpdateStartBarrier->Wait();
        if (this->postUpdateThreadsRunning)
        {
          system->PostUpdate(this->currentInfo, this->entityCompMgr);
        }
        this->postUpdateStopBarrier->Wait();
      }
      gzdbg << "Exiting postupdate worker thread ("
        << id << ")" << std::endl;
    }));
    id++;
  }
}

/////////////////////////////////////////////////
void SimulationRunner::UpdateSystems()
{
  GZ_PROFILE("SimulationRunner::UpdateSystems");
  // \todo(nkoenig)  Systems used to be updated in parallel using
  // an gz::common::WorkerPool. There is overhead associated with
  // this, most notably the creation and destruction of WorkOrders (see
  // WorkerPool.cc). We could turn on parallel updates in the future, and/or
  // turn it on if there are sufficient systems. More testing is required.

  if (this->resetInitiated)
  {
<<<<<<< HEAD
    IGN_PROFILE("Reset");
    this->systemMgr->Reset(this->currentInfo, this->entityCompMgr);
=======
    GZ_PROFILE("Reset");
    for (auto &system : this->systemMgr->SystemsReset())
      system->Reset(this->currentInfo, this->entityCompMgr);
>>>>>>> b559eb6c
    return;
  }

  {
    GZ_PROFILE("PreUpdate");
    for (auto& system : this->systemMgr->SystemsPreUpdate())
      system->PreUpdate(this->currentInfo, this->entityCompMgr);
  }

  {
    GZ_PROFILE("Update");
    for (auto& system : this->systemMgr->SystemsUpdate())
      system->Update(this->currentInfo, this->entityCompMgr);
  }

  {
    GZ_PROFILE("PostUpdate");
    this->entityCompMgr.LockAddingEntitiesToViews(true);
    // If no systems implementing PostUpdate have been added, then
    // the barriers will be uninitialized, so guard against that condition.
    if (this->postUpdateStartBarrier && this->postUpdateStopBarrier)
    {
      this->postUpdateStartBarrier->Wait();
      this->postUpdateStopBarrier->Wait();
    }
    this->entityCompMgr.LockAddingEntitiesToViews(false);
  }
}

/////////////////////////////////////////////////
void SimulationRunner::Stop()
{
  this->eventMgr.Emit<events::Stop>();
}

/////////////////////////////////////////////////
void SimulationRunner::OnStop()
{
  this->stopReceived = true;
  this->running = false;
}

/////////////////////////////////////////////////
void SimulationRunner::StopWorkerThreads()
{
  this->postUpdateThreadsRunning = false;
  if (this->postUpdateStartBarrier)
  {
    this->postUpdateStartBarrier->Cancel();
  }
  if (this->postUpdateStopBarrier)
  {
    this->postUpdateStopBarrier->Cancel();
  }
  for (auto &thread : this->postUpdateThreads)
  {
    thread.join();
  }
  this->postUpdateThreads.clear();
}

/////////////////////////////////////////////////
bool SimulationRunner::Run(const uint64_t _iterations)
{
  // \todo(nkoenig) Systems will need a an update structure, such as
  // priorties, or a dependency chain.
  //
  // \todo(nkoenig) We should implement the two-phase update detailed
  // in the design.
  GZ_PROFILE_THREAD_NAME("SimulationRunner");

  // Initialize network communications.
  if (this->networkMgr)
  {
    gzdbg << "Initializing network configuration" << std::endl;
    this->networkMgr->Handshake();

    // Secondaries are stepped through the primary, just keep alive until
    // simulation is over
    if (this->networkMgr->IsSecondary())
    {
      gzdbg << "Secondary running." << std::endl;
      while (!this->stopReceived)
      {
        std::this_thread::sleep_for(std::chrono::milliseconds(100));
      }
      gzdbg << "Secondary finished run." << std::endl;
      return true;
    }
  }
  // Keep track of wall clock time. Only start the realTimeWatch if this
  // runner is not paused.
  if (!this->currentInfo.paused)
    this->realTimeWatch.Start();

  // Variables for time keeping.
  std::chrono::steady_clock::time_point startTime;
  std::chrono::steady_clock::duration sleepTime;
  std::chrono::steady_clock::duration actualSleep;

  this->running = true;

  // Create the world statistics publisher.
  if (!this->statsPub.Valid())
  {
    transport::AdvertiseMessageOptions advertOpts;
    // publish 10 world statistics msgs/second. A smaller number isn't used
    // because the GUI listens to these msgs to receive confirmation that
    // pause/play GUI requests have been processed by the server, so we want to
    // make sure that GUI requests are acknowledged quickly (see
    // https://github.com/gazebosim/gz-gui/pull/306 and
    // https://github.com/gazebosim/gz-sim/pull/1163)
    advertOpts.SetMsgsPerSec(10);
    this->statsPub = this->node->Advertise<gz::msgs::WorldStatistics>(
        "stats", advertOpts);
  }

  if (!this->rootStatsPub.Valid())
  {
    // Check for the existence of other publishers on `/stats`
    std::vector<gz::transport::MessagePublisher> publishers;
    this->node->TopicInfo("/stats", publishers);

    if (!publishers.empty())
    {
      gzwarn << "Found additional publishers on /stats," <<
                 " using namespaced stats topic only" << std::endl;
      gzdbg << "Publishers [Address, Message Type]:\n";

      /// List the publishers
      for (auto & pub : publishers)
      {
        gzdbg << "  " << pub.Addr() << ", "
          << pub.MsgTypeName() << std::endl;
      }
    }
    else
    {
      gzmsg << "Found no publishers on /stats, adding root stats topic"
             << std::endl;
      this->rootStatsPub = this->node->Advertise<msgs::WorldStatistics>(
          "/stats");
    }
  }

  // Create the clock publisher.
  if (!this->clockPub.Valid())
    this->clockPub = this->node->Advertise<gz::msgs::Clock>("clock");

  // Create the global clock publisher.
  if (!this->rootClockPub.Valid())
  {
    // Check for the existence of other publishers on `/clock`
    std::vector<gz::transport::MessagePublisher> publishers;
    this->node->TopicInfo("/clock", publishers);

    if (!publishers.empty())
    {
      gzwarn << "Found additional publishers on /clock," <<
                 " using namespaced clock topic only" << std::endl;
      gzdbg << "Publishers [Address, Message Type]:\n";

      /// List the publishers
      for (auto & pub : publishers)
      {
        gzdbg << "  " << pub.Addr() << ", "
          << pub.MsgTypeName() << std::endl;
      }
    }
    else
    {
      gzmsg << "Found no publishers on /clock, adding root clock topic"
             << std::endl;
      this->rootClockPub = this->node->Advertise<gz::msgs::Clock>(
          "/clock");
    }
  }

  // Keep number of iterations requested by caller
  uint64_t processedIterations{0};

  // Execute all the systems until we are told to stop, or the number of
  // iterations is reached.
  while (this->running && (_iterations == 0 ||
       processedIterations < _iterations))
  {
    GZ_PROFILE("SimulationRunner::Run - Iteration");

    // Update the step size and desired rtf
    this->UpdatePhysicsParams();

    // Compute the time to sleep in order to match, as closely as possible,
    // the update period.
    sleepTime = 0ns;
    actualSleep = 0ns;

    sleepTime = std::max(0ns, this->prevUpdateRealTime +
        this->updatePeriod - std::chrono::steady_clock::now() -
        this->sleepOffset);

    // Only sleep if needed.
    if (sleepTime > 0ns)
    {
      GZ_PROFILE("Sleep");
      // Get the current time, sleep for the duration needed to match the
      // updatePeriod, and then record the actual time slept.
      startTime = std::chrono::steady_clock::now();
      std::this_thread::sleep_for(sleepTime);
      actualSleep = std::chrono::steady_clock::now() - startTime;
    }

    // Exponentially average out the difference between expected sleep time
    // and actual sleep time.
    this->sleepOffset =
      std::chrono::duration_cast<std::chrono::nanoseconds>(
          (actualSleep - sleepTime) * 0.01 + this->sleepOffset * 0.99);

    // Update time information. This will update the iteration count, RTF,
    // and other values.
    this->UpdateCurrentInfo();
    if (this->resetInitiated)
    {
      this->entityCompMgr.ResetTo(this->initialEntityCompMgr);
    }

    if (!this->currentInfo.paused)
    {
      processedIterations++;
    }

    // If network, wait for network step, otherwise do our own step
    if (this->networkMgr)
    {
      auto netPrimary =
          dynamic_cast<NetworkManagerPrimary *>(this->networkMgr.get());
      netPrimary->Step(this->currentInfo);
    }
    else
    {
      this->Step(this->currentInfo);
    }

    // Handle Server::RunOnce(false) in which a single paused run is executed
    if (this->currentInfo.paused && this->blockingPausedStepPending)
    {
      processedIterations++;
      this->currentInfo.iterations++;
      this->blockingPausedStepPending = false;
    }

    this->resetInitiated = false;
  }

  this->running = false;

  return true;
}

/////////////////////////////////////////////////
void SimulationRunner::Step(const UpdateInfo &_info)
{
  GZ_PROFILE("SimulationRunner::Step");
  this->currentInfo = _info;

  // Process new ECM state information, typically sent from the GUI after
  // a change was made to the GUI's ECM.
  this->ProcessNewWorldControlState();

  // Publish info
  this->PublishStats();

  // Record when the update step starts.
  this->prevUpdateRealTime = std::chrono::steady_clock::now();

  this->levelMgr->UpdateLevelsState();

  // Handle pending systems
  this->ProcessSystemQueue();

  // Handle entities that need to be recreated.
  // Put in a request to mark them as removed so that in the UpdateSystem call
  // the systems can remove them first before new ones are created. This is
  // so that we can recreate entities with the same name.
  this->ProcessRecreateEntitiesRemove();

  // Update all the systems.
  this->UpdateSystems();

  if (!this->Paused() &&
       this->requestedRunToSimTime >
       std::chrono::steady_clock::duration::zero() &&
       this->currentInfo.simTime >= this->requestedRunToSimTime)
  {
    this->SetPaused(true);
    this->requestedRunToSimTime = std::chrono::steady_clock::duration{-1};
  }

  if (!this->Paused() && this->pendingSimIterations > 0)
  {
    // Decrement the pending sim iterations, if there are any.
    --this->pendingSimIterations;

    // If this is was the last sim iterations, then re-pause simulation.
    if (this->pendingSimIterations <= 0)
    {
      this->SetPaused(true);
    }
  }

  // Process world control messages.
  this->ProcessMessages();

  // Clear all new entities
  this->entityCompMgr.ClearNewlyCreatedEntities();

  // Recreate any entities that have the Recreate component
  // The entities will have different Entity ids but keep the same name
  // Make sure this happens after ClearNewlyCreatedEntities, otherwise the
  // cloned entities will loose their "New" state.
  this->ProcessRecreateEntitiesCreate();

  // Process entity removals.
  this->entityCompMgr.ProcessRemoveEntityRequests();

  // Process components removals
  this->entityCompMgr.ClearRemovedComponents();

  // Each network manager takes care of marking its components as unchanged
  if (!this->networkMgr)
    this->entityCompMgr.SetAllComponentsUnchanged();
}

//////////////////////////////////////////////////
void SimulationRunner::LoadPlugin(const Entity _entity,
                                  const std::string &_fname,
                                  const std::string &_name,
                                  const sdf::ElementPtr &_sdf)
{
  this->systemMgr->LoadPlugin(_entity, _fname, _name, _sdf);
}

//////////////////////////////////////////////////
void SimulationRunner::LoadServerPlugins(
    const std::list<ServerConfig::PluginInfo> &_plugins)
{
  // \todo(nkoenig) Remove plugins from the server config after they have
  // been added. We might not want to do this if we want to support adding
  // the same plugin to multiple entities, for example via a regex
  // expression.
  //
  // Check plugins from the ServerConfig for matching entities.

  for (const ServerConfig::PluginInfo &plugin : _plugins)
  {
    // \todo(anyone) Type + name is not enough to uniquely identify an entity
    // \todo(louise) The runner shouldn't care about specific components, this
    // logic should be moved somewhere else.
    Entity entity{kNullEntity};

    if ("model" == plugin.EntityType())
    {
      entity = this->entityCompMgr.EntityByComponents(
          components::Name(plugin.EntityName()), components::Model());
    }
    else if ("world" == plugin.EntityType())
    {
      // Allow wildcard for world name
      if (plugin.EntityName() == "*")
      {
        entity = this->entityCompMgr.EntityByComponents(components::World());
      }
      else
      {
        entity = this->entityCompMgr.EntityByComponents(
            components::Name(plugin.EntityName()), components::World());
      }
    }
    else if ("sensor" == plugin.EntityType())
    {
      // TODO(louise) Use scoped names for models and worlds too
      auto sensors = this->entityCompMgr.EntitiesByComponents(
          components::Sensor());

      for (auto sensor : sensors)
      {
        if (scopedName(sensor, this->entityCompMgr, "::", false) ==
            plugin.EntityName())
        {
          entity = sensor;
          break;
        }
      }
    }
    else if ("visual" == plugin.EntityType())
    {
      // TODO(anyone) Use scoped names for models and worlds too
      auto visuals = this->entityCompMgr.EntitiesByComponents(
          components::Visual());

      for (auto visual : visuals)
      {
        if (scopedName(visual, this->entityCompMgr, "::", false) ==
            plugin.EntityName())
        {
          entity = visual;
          break;
        }
      }
    }
    else
    {
      gzwarn << "No support for attaching plugins to entity of type ["
              << plugin.EntityType() << "]" << std::endl;
    }


    if (kNullEntity != entity)
    {
      this->LoadPlugin(entity, plugin.Filename(), plugin.Name(), plugin.Sdf());
    }
  }
}

//////////////////////////////////////////////////
void SimulationRunner::LoadLoggingPlugins(const ServerConfig &_config)
{
  std::list<ServerConfig::PluginInfo> plugins;

  if (_config.UseLogRecord() && !_config.LogPlaybackPath().empty())
  {
    gzwarn <<
      "Both recording and playback are specified, defaulting to playback\n";
  }

  if (!_config.LogPlaybackPath().empty())
  {
    auto playbackPlugin = _config.LogPlaybackPlugin();
    plugins.push_back(playbackPlugin);
  }
  else if (_config.UseLogRecord())
  {
    auto recordPlugin = _config.LogRecordPlugin();
    plugins.push_back(recordPlugin);
  }

  this->LoadServerPlugins(plugins);
}

//////////////////////////////////////////////////
void SimulationRunner::LoadPlugins(const Entity _entity,
    const sdf::ElementPtr &_sdf)
{
  sdf::ElementPtr pluginElem = _sdf->FindElement("plugin");
  while (pluginElem)
  {
    auto filename = pluginElem->Get<std::string>("filename");
    auto name = pluginElem->Get<std::string>("name");
    // No error message for the 'else' case of the following 'if' statement
    // because SDF create a default <plugin> element even if it's not
    // specified. An error message would result in spamming
    // the console.
    if (filename != "__default__" && name != "__default__")
    {
      this->LoadPlugin(_entity, filename, name, pluginElem);
    }

    pluginElem = pluginElem->GetNextElement("plugin");
  }
}

/////////////////////////////////////////////////
bool SimulationRunner::Running() const
{
  return this->running;
}

/////////////////////////////////////////////////
bool SimulationRunner::StopReceived() const
{
  return this->stopReceived;
}

/////////////////////////////////////////////////
bool SimulationRunner::Ready() const
{
  bool ready = true;
  if (this->networkMgr && !this->networkMgr->Ready())
  {
    ready = false;
  }
  return ready;
}

/////////////////////////////////////////////////
uint64_t SimulationRunner::IterationCount() const
{
  return this->currentInfo.iterations;
}

/////////////////////////////////////////////////
size_t SimulationRunner::EntityCount() const
{
  return this->entityCompMgr.EntityCount();
}

/////////////////////////////////////////////////
size_t SimulationRunner::SystemCount() const
{
  return this->systemMgr->TotalCount();
}

/////////////////////////////////////////////////
void SimulationRunner::SetUpdatePeriod(
    const std::chrono::steady_clock::duration &_updatePeriod)
{
  this->updatePeriod = _updatePeriod;
}

/////////////////////////////////////////////////
void SimulationRunner::SetPaused(const bool _paused)
{
  // Only update the realtime clock if Run() has been called.
  if (this->running)
  {
    // Start or stop the realtime stopwatch based on _paused. We don't need to
    // check the stopwatch state here since the stopwatch class checks its
    // running state inside Stop() and Start().
    if (_paused)
    {
      this->realTimeWatch.Stop();
    }
    else
      this->realTimeWatch.Start();
  }

  // Store the pause state
  this->currentInfo.paused = _paused;
}

/////////////////////////////////////////////////
void SimulationRunner::SetStepping(bool _stepping)
{
  this->stepping = _stepping;
}

/////////////////////////////////////////////////
bool SimulationRunner::Stepping() const
{
  return this->stepping;
}

/////////////////////////////////////////////////
void SimulationRunner::SetRunToSimTime(
    const std::chrono::steady_clock::duration &_time)
{
  if (_time >= std::chrono::steady_clock::duration::zero() &&
      _time > this->currentInfo.simTime)
  {
    this->requestedRunToSimTime = _time;
  }
  else
  {
    this->requestedRunToSimTime = std::chrono::seconds(-1);
  }
}

/////////////////////////////////////////////////
bool SimulationRunner::OnWorldControl(const msgs::WorldControl &_req,
    msgs::Boolean &_res)
{
  msgs::WorldControlState req;
  req.mutable_world_control()->CopyFrom(_req);

  return this->OnWorldControlState(req, _res);
}

/////////////////////////////////////////////////
bool SimulationRunner::OnWorldControlState(const msgs::WorldControlState &_req,
    msgs::Boolean &_res)
{
  std::lock_guard<std::mutex> lock(this->msgBufferMutex);

  // Copy the state information if it exists
  if (_req.has_state())
  {
    if (this->newWorldControlState == nullptr)
      this->newWorldControlState.reset(_req.New());
    this->newWorldControlState->CopyFrom(_req);
  }

  WorldControl control;
  control.pause = _req.world_control().pause();

  if (_req.world_control().multi_step() != 0)
    control.multiStep = _req.world_control().multi_step();
  else if (_req.world_control().step())
    control.multiStep = 1;

  if (_req.world_control().has_reset())
  {
    control.rewind = _req.world_control().reset().all() ||
      _req.world_control().reset().time_only();

    if (_req.world_control().reset().model_only())
    {
      gzwarn << "Model only reset is not supported." << std::endl;
    }
  }

  if (_req.world_control().seed() != 0)
  {
    gzwarn << "Changing seed is not supported." << std::endl;
  }

  if (_req.world_control().has_run_to_sim_time())
  {
    control.runToSimTime = std::chrono::seconds(
        _req.world_control().run_to_sim_time().sec()) +
      std::chrono::nanoseconds(_req.world_control().run_to_sim_time().nsec());
  }

  this->worldControls.push_back(control);

  _res.set_data(true);
  return true;
}

/////////////////////////////////////////////////
void SimulationRunner::ProcessNewWorldControlState()
{
  std::lock_guard<std::mutex> lock(this->msgBufferMutex);
  // update the server ECM if the request contains SerializedState information
  if (this->newWorldControlState && this->newWorldControlState->has_state())
  {
    this->entityCompMgr.SetState(this->newWorldControlState->state());

    this->newWorldControlState.reset();
  }
  // TODO(anyone) notify server systems of changes made to the ECM, if there
  // were any?
}

/////////////////////////////////////////////////
bool SimulationRunner::OnPlaybackControl(const msgs::LogPlaybackControl &_req,
    msgs::Boolean &_res)
{
  std::lock_guard<std::mutex> lock(this->msgBufferMutex);

  WorldControl control;
  control.pause = _req.pause();
  control.multiStep = _req.multi_step();
  control.rewind = _req.rewind();

  if (_req.has_seek())
  {
    control.seek = std::chrono::seconds(_req.seek().sec()) +
                   std::chrono::nanoseconds(_req.seek().nsec());
  }

  if (_req.forward())
  {
    gzwarn << "Log forwarding is not supported, use seek." << std::endl;
  }

  this->worldControls.push_back(control);

  _res.set_data(true);
  return true;
}

/////////////////////////////////////////////////
void SimulationRunner::ProcessMessages()
{
  GZ_PROFILE("SimulationRunner::ProcessMessages");
  std::lock_guard<std::mutex> lock(this->msgBufferMutex);
  this->ProcessWorldControl();
}

/////////////////////////////////////////////////
void SimulationRunner::ProcessWorldControl()
{
  GZ_PROFILE("SimulationRunner::ProcessWorldControl");

  // assume no stepping unless WorldControl msgs say otherwise
  this->SetStepping(false);

  for (const auto &control : this->worldControls)
  {
    // Play / pause
    this->SetPaused(control.pause);

    // Step, only if we are paused.
    if (this->Paused() && control.multiStep > 0)
    {
      this->pendingSimIterations += control.multiStep;
      // Unpause so that stepping can occur.
      this->SetPaused(false);
      this->SetStepping(true);
    }

    // Rewind / reset
    this->requestedRewind = control.rewind;

    // Seek
    if (control.seek >= std::chrono::steady_clock::duration::zero())
    {
      this->requestedSeek = control.seek;
    }

    this->SetRunToSimTime(control.runToSimTime);
  }

  this->worldControls.clear();
}

/////////////////////////////////////////////////
void SimulationRunner::ProcessRecreateEntitiesRemove()
{
  GZ_PROFILE("SimulationRunner::ProcessRecreateEntitiesRemove");

  // store the original entities to recreate and put in request to remove them
  this->entityCompMgr.EachNoCache<components::Model,
                           components::Recreate>(
      [&](const Entity &_entity,
          const components::Model *,
          const components::Recreate *)->bool
      {
        this->entitiesToRecreate.insert(_entity);
        this->entityCompMgr.RequestRemoveEntity(_entity, true);
        return true;
      });
}

/////////////////////////////////////////////////
void SimulationRunner::ProcessRecreateEntitiesCreate()
{
  GZ_PROFILE("SimulationRunner::ProcessRecreateEntitiesCreate");

  // clone the original entities
  for (auto & ent : this->entitiesToRecreate)
  {
    auto nameComp = this->entityCompMgr.Component<components::Name>(ent);
    auto parentComp =
        this->entityCompMgr.Component<components::ParentEntity>(ent);
    if (nameComp  && parentComp)
    {
      // set allowRenaming to false so the entities keep their original name
      Entity clonedEntity = this->entityCompMgr.Clone(ent,
         parentComp->Data(), nameComp->Data(), false);

      // remove the Recreate component so they do not get recreated again in the
      // next iteration
      if (!this->entityCompMgr.RemoveComponent<components::Recreate>(ent))
      {
        gzerr << "Failed to remove Recreate component from entity["
          << ent << "]" << std::endl;
      }

      if (!this->entityCompMgr.RemoveComponent<components::Recreate>(
            clonedEntity))
      {
        gzerr << "Failed to remove Recreate component from entity["
          << clonedEntity << "]" << std::endl;
      }
    }
    else if (!nameComp)
    {
      gzerr << "Missing name component for entity[" << ent << "]. "
        << "The entity will not be cloned during the recreation process."
        << std::endl;
    }
    else if (!parentComp)
    {
      gzerr << "Missing parent component for entity[" << ent << "]. "
        << "The entity will not be cloned during the recreation process."
         << std::endl;
    }
  }

  this->entitiesToRecreate.clear();
}

/////////////////////////////////////////////////
bool SimulationRunner::Paused() const
{
  return this->currentInfo.paused;
}

/////////////////////////////////////////////////
const EntityComponentManager &SimulationRunner::EntityCompMgr() const
{
  return this->entityCompMgr;
}

/////////////////////////////////////////////////
EventManager &SimulationRunner::EventMgr()
{
  return this->eventMgr;
}

/////////////////////////////////////////////////
const UpdateInfo &SimulationRunner::CurrentInfo() const
{
  return this->currentInfo;
}

/////////////////////////////////////////////////
const std::chrono::steady_clock::duration &
SimulationRunner::UpdatePeriod() const
{
  return this->updatePeriod;
}

/////////////////////////////////////////////////
const std::chrono::steady_clock::duration &SimulationRunner::StepSize() const
{
  return this->stepSize;
}

/////////////////////////////////////////////////
void SimulationRunner::SetStepSize(
    const std::chrono::steady_clock::duration &_step)
{
  this->stepSize = _step;
}

/////////////////////////////////////////////////
bool SimulationRunner::HasEntity(const std::string &_name) const
{
  bool result = false;
  this->entityCompMgr.Each<components::Name>([&](const Entity,
        const components::Name *_entityName)->bool
    {
      if (_entityName->Data() == _name)
      {
        result = true;
        return false;
      }
      return true;
    });

  return result;
}

/////////////////////////////////////////////////
bool SimulationRunner::RequestRemoveEntity(const std::string &_name,
    bool _recursive)
{
  bool result = false;
  this->entityCompMgr.Each<components::Name>([&](const Entity _entity,
        const components::Name *_entityName)->bool
    {
      if (_entityName->Data() == _name)
      {
        this->entityCompMgr.RequestRemoveEntity(_entity, _recursive);
        result = true;
        return false;
      }
      return true;
    });

  return result;
}

/////////////////////////////////////////////////
std::optional<Entity> SimulationRunner::EntityByName(
    const std::string &_name) const
{
  std::optional<Entity> entity;
  this->entityCompMgr.Each<components::Name>([&](const Entity _entity,
        const components::Name *_entityName)->bool
    {
      if (_entityName->Data() == _name)
      {
        entity = _entity;
        return false;
      }
      return true;
    });

  return entity;
}

/////////////////////////////////////////////////
bool SimulationRunner::RequestRemoveEntity(const Entity _entity,
    bool _recursive)
{
  if (this->entityCompMgr.HasEntity(_entity))
  {
    this->entityCompMgr.RequestRemoveEntity(_entity, _recursive);
    return true;
  }

  return false;
}

//////////////////////////////////////////////////
bool SimulationRunner::GuiInfoService(gz::msgs::GUI &_res)
{
  _res.Clear();

  _res.CopyFrom(this->guiMsg);

  return true;
}

//////////////////////////////////////////////////
bool SimulationRunner::GenerateWorldSdf(const msgs::SdfGeneratorConfig &_req,
                                        msgs::StringMsg &_res)
{
  // TODO(addisu) This is not thread-safe. Wait until it is safe to access the
  // ECM.
  Entity world = this->entityCompMgr.EntityByComponents(components::World());
  std::optional<std::string> genString = sdf_generator::generateWorld(
      this->entityCompMgr, world, this->fuelUriMap, _req);
  if (genString.has_value())
  {
    _res.set_data(*genString);
    return true;
  }
  return false;
}

//////////////////////////////////////////////////
void SimulationRunner::SetFuelUriMap(
    const std::unordered_map<std::string, std::string> &_map)
{
  this->fuelUriMap = _map;
}

//////////////////////////////////////////////////
void SimulationRunner::AddToFuelUriMap(const std::string &_path,
                                       const std::string &_uri)
{
  this->fuelUriMap[_path] = _uri;
}

//////////////////////////////////////////////////
bool SimulationRunner::NextStepIsBlockingPaused() const
{
  return this->blockingPausedStepPending;
}

//////////////////////////////////////////////////
void SimulationRunner::SetNextStepAsBlockingPaused(const bool value)
{
  this->blockingPausedStepPending = value;
}<|MERGE_RESOLUTION|>--- conflicted
+++ resolved
@@ -537,14 +537,8 @@
 
   if (this->resetInitiated)
   {
-<<<<<<< HEAD
-    IGN_PROFILE("Reset");
+    GZ_PROFILE("Reset");
     this->systemMgr->Reset(this->currentInfo, this->entityCompMgr);
-=======
-    GZ_PROFILE("Reset");
-    for (auto &system : this->systemMgr->SystemsReset())
-      system->Reset(this->currentInfo, this->entityCompMgr);
->>>>>>> b559eb6c
     return;
   }
 
