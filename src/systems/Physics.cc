/*
 * Copyright (C) 2018 Open Source Robotics Foundation
 *
 * Licensed under the Apache License, Version 2.0 (the "License");
 * you may not use this file except in compliance with the License.
 * You may obtain a copy of the License at
 *
 *     http://www.apache.org/licenses/LICENSE-2.0
 *
 * Unless required by applicable law or agreed to in writing, software
 * distributed under the License is distributed on an "AS IS" BASIS,
 * WITHOUT WARRANTIES OR CONDITIONS OF ANY KIND, either express or implied.
 * See the License for the specific language governing permissions and
 * limitations under the License.
 *
*/
#include <iomanip>

#include <ignition/math/Pose3.hh>
#include <ignition/plugin/RegisterMore.hh>

#include "ignition/gazebo/EntityComponentManager.hh"

#include "ignition/gazebo/systems/Physics.hh"
#include "ignition/gazebo/components/Name.hh"
#include "ignition/gazebo/components/Pose.hh"
#include "ignition/gazebo/components/World.hh"

using namespace ignition::gazebo::systems;

using namespace std::chrono_literals;

// Private data class.
class ignition::gazebo::systems::PhysicsPrivate
{
  /// \brief Query callback for entity that has physics components.
  /// \param[in] _info Update information.
  /// \param[in] _manager Entity component manager.
  public: void OnUpdate(const UpdateInfo _info,
      EntityComponentManager &_manager);
};

//////////////////////////////////////////////////
Physics::Physics()
  : System(), dataPtr(new PhysicsPrivate)
{
}

//////////////////////////////////////////////////
Physics::~Physics()
{
}

//////////////////////////////////////////////////
void Physics::Init(std::vector<EntityQueryCallback> &_cbs)
{
  _cbs.push_back(
      std::bind(&PhysicsPrivate::OnUpdate, this->dataPtr.get(),
        std::placeholders::_1, std::placeholders::_2));
}

//////////////////////////////////////////////////
void PhysicsPrivate::OnUpdate(const UpdateInfo _info,
    EntityComponentManager &_manager)
{
  igndbg << "Sim time ["
         << std::chrono::duration<double>(_info.simTime).count()
         << "] Real time ["
         << std::chrono::duration<double>(_info.realTime).count()
         << "] Iterations ["
         << _info.iterations
         << "] dt ["
         << std::chrono::duration<double>(_info.dt).count()
         << "]" << std::endl;

  // Skip physics update if paused
  if (_info.dt.count() == 0)
  {
    return;
  }

  // Sleep for some amount of time to simulate the computation needed to
  // update physics.
<<<<<<< HEAD
  std::this_thread::sleep_for(50us);

  _manager.Each<components::Pose>(
    [&](const EntityId &/*_entity*/, const components::Pose *_pose)
    {
      if (_pose)
      {
        // std::cout << "Pose[" << _pose->Data() << "]\n";
      }
=======
  _manager.Each<components::Name, components::Pose>(
    [&](const EntityId &/*_entity*/,
        const components::Name *_name,
        const components::Pose *_pose)
    {
      igndbg << "  --  " << _name->Data() << " pose [" << _pose->Data()
             << "]\n";
>>>>>>> 6b543108
    });

  // \todo(louise) Step ign-physics world by _info.dt

  // \todo(nkoenig) AcutallyUpdate dynamics

  // \todo(nkoenig) Update collisions

  // \todo(nkoenig) Update entity pose information.
}


IGNITION_ADD_PLUGIN(ignition::gazebo::systems::Physics,
                    ignition::gazebo::System)
<|MERGE_RESOLUTION|>--- conflicted
+++ resolved
@@ -81,17 +81,8 @@
 
   // Sleep for some amount of time to simulate the computation needed to
   // update physics.
-<<<<<<< HEAD
   std::this_thread::sleep_for(50us);
 
-  _manager.Each<components::Pose>(
-    [&](const EntityId &/*_entity*/, const components::Pose *_pose)
-    {
-      if (_pose)
-      {
-        // std::cout << "Pose[" << _pose->Data() << "]\n";
-      }
-=======
   _manager.Each<components::Name, components::Pose>(
     [&](const EntityId &/*_entity*/,
         const components::Name *_name,
@@ -99,7 +90,6 @@
     {
       igndbg << "  --  " << _name->Data() << " pose [" << _pose->Data()
              << "]\n";
->>>>>>> 6b543108
     });
 
   // \todo(louise) Step ign-physics world by _info.dt
