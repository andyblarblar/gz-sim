/*
 * Copyright (C) 2019 Open Source Robotics Foundation
 *
 * Licensed under the Apache License, Version 2.0 (the "License");
 * you may not use this file except in compliance with the License.
 * You may obtain a copy of the License at
 *
 *     http://www.apache.org/licenses/LICENSE-2.0
 *
 * Unless required by applicable law or agreed to in writing, software
 * distributed under the License is distributed on an "AS IS" BASIS,
 * WITHOUT WARRANTIES OR CONDITIONS OF ANY KIND, either express or implied.
 * See the License for the specific language governing permissions and
 * limitations under the License.
 *
*/

#ifndef IGNITION_GAZEBO_GUI_SCENE3D_HH_
#define IGNITION_GAZEBO_GUI_SCENE3D_HH_

#include <ignition/msgs/boolean.pb.h>
#include <ignition/msgs/gui_camera.pb.h>
#include <ignition/msgs/stringmsg.pb.h>
#include <ignition/msgs/vector3d.pb.h>
#include <ignition/msgs/video_record.pb.h>

#include <string>
#include <memory>
#include <mutex>

#include <sdf/Root.hh>

#include <ignition/math/Color.hh>
#include <ignition/math/Pose3.hh>
#include <ignition/math/Vector2.hh>
#include <ignition/math/Vector3.hh>

#include <ignition/common/MouseEvent.hh>
#include <ignition/common/KeyEvent.hh>

#include <ignition/rendering/Camera.hh>

#include <ignition/gazebo/gui/GuiSystem.hh>

#include "ignition/gui/qt.h"


namespace ignition
{
namespace gazebo
{
// Inline bracket to help doxygen filtering.
inline namespace IGNITION_GAZEBO_VERSION_NAMESPACE {
  class IgnRendererPrivate;
  class RenderWindowItemPrivate;
  class Scene3DPrivate;
  class RenderUtil;

  /// \brief Creates an ignition rendering scene and user camera.
  /// It is possible to orbit the camera around the scene with
  /// the mouse. Use other plugins to manage objects in the scene.
  ///
  /// Only one plugin displaying an Ignition Rendering scene can be used at a
  /// time.
  ///
  /// ## Configuration
  ///
  /// * \<engine\> : Optional render engine name, defaults to 'ogre'.
  /// * \<scene\> : Optional scene name, defaults to 'scene'. The plugin will
  ///               create a scene with this name if there isn't one yet. If
  ///               there is already one, a new camera is added to it.
  /// * \<ambient_light\> : Optional color for ambient light, defaults to
  ///                       (0.3, 0.3, 0.3, 1.0)
  /// * \<background_color\> : Optional background color, defaults to
  ///                          (0.3, 0.3, 0.3, 1.0)
  /// * \<camera_pose\> : Optional starting pose for the camera, defaults to
  ///                     (0, 0, 5, 0, 0, 0)
  /// * \<camera_follow\> :
  ///     * \<p_gain\>    : Camera follow movement p gain.
  ///     * \<target\>    : Target to follow.
  /// * \<fullscreen\> : Optional starting the window in fullscreen.
  class Scene3D : public ignition::gazebo::GuiSystem
  {
    Q_OBJECT

    /// \brief Text for popup error
    Q_PROPERTY(
      QString errorPopupText
      READ ErrorPopupText
      WRITE SetErrorPopupText
      NOTIFY ErrorPopupTextChanged
    )

    /// \brief Loading error message
    Q_PROPERTY(
      QString loadingError
      READ LoadingError
      WRITE SetLoadingError
      NOTIFY LoadingErrorChanged
    )

    /// \brief Constructor
    public: Scene3D();

    /// \brief Destructor
    public: ~Scene3D() override;

    // Documentation inherited
    public: void LoadConfig(const tinyxml2::XMLElement *_pluginElem) override;

    // Documentation inherited
    public: void Update(const UpdateInfo &_info,
        EntityComponentManager &_ecm) override;

    /// \brief Callback when receives a drop event.
    /// \param[in] _drop Dropped string.
    /// \param[in] _mouseX x coordinate of mouse position.
    /// \param[in] _mouseY y coordinate of mouse position.
    public slots: void OnDropped(const QString &_drop,
        int _mouseX, int _mouseY);

    /// \brief Callback when the mouse hovers to a new position.
    /// \param[in] _mouseX x coordinate of the hovered mouse position.
    /// \param[in] _mouseY y coordinate of the hovered mouse position.
    public slots: void OnHovered(int _mouseX, int _mouseY);

    /// \brief Callback when the mouse enters the render window to
    /// focus the window for mouse/key events
    public slots: void OnFocusWindow();

    // Documentation inherited
    protected: bool eventFilter(QObject *_obj, QEvent *_event) override;

    /// \brief Callback for a transform mode request
    /// \param[in] _msg Request message to set a new transform mode
    /// \param[in] _res Response data
    /// \return True if the request is received
    private: bool OnTransformMode(const msgs::StringMsg &_msg,
        msgs::Boolean &_res);

    /// \brief Callback for a record video request
    /// \param[in] _msg Request message to enable/disable video recording.
    /// \param[in] _res Response data
    /// \return True if the request is received
    private: bool OnRecordVideo(const msgs::VideoRecord &_msg,
        msgs::Boolean &_res);

    /// \brief Callback for a move to request
    /// \param[in] _msg Request message to set the target to move to.
    /// \param[in] _res Response data
    /// \return True if the request is received
    private: bool OnMoveTo(const msgs::StringMsg &_msg,
        msgs::Boolean &_res);

    /// \brief Callback for a follow request
    /// \param[in] _msg Request message to set the target to follow.
    /// \param[in] _res Response data
    /// \return True if the request is received
    private: bool OnFollow(const msgs::StringMsg &_msg,
        msgs::Boolean &_res);

    /// \brief Callback for a follow offset request
    /// \param[in] _msg Request message to set the camera's follow offset.
    /// \param[in] _res Response data
    /// \return True if the request is received
    private: bool OnFollowOffset(const msgs::Vector3d &_msg,
        msgs::Boolean &_res);

    /// \brief Callback for a view angle request
    /// \param[in] _msg Request message to set the camera to.
    /// \param[in] _res Response data
    /// \return True if the request is received
    private: bool OnViewAngle(const msgs::Vector3d &_msg,
        msgs::Boolean &_res);

    /// \brief Callback for a move to pose request.
    /// \param[in] _msg GUICamera request message.
    /// \param[in] _res Response data
    /// \return True if the request is received
    private: bool OnMoveToPose(const msgs::GUICamera &_msg,
                 msgs::Boolean &_res);

    /// \brief Callback for view as transparent request
    /// \param[in] _msg Request message to set the target to view as
    /// transparent
    /// \param[in] _res Response data
    /// \return True if the request is received
    private: bool OnViewTransparent(const msgs::StringMsg &_msg,
                 msgs::Boolean &_res);

    /// \brief Callback for view center of mass request
    /// \param[in] _msg Request message to set the target to view center of
    /// mass
    /// \param[in] _res Response data
    /// \return True if the request is received
    private: bool OnViewCOM(const msgs::StringMsg &_msg,
        msgs::Boolean &_res);

    /// \brief Callback for view inertia request
    /// \param[in] _msg Request message to set the target to view inertia
    /// \param[in] _res Response data
    /// \return True if the request is received
    private: bool OnViewInertia(const msgs::StringMsg &_msg,
        msgs::Boolean &_res);

    /// \brief Callback for view joints request
    /// \param[in] _msg Request message to set the target to view joints
    /// \param[in] _res Response data
    /// \return True if the request is received
    private: bool OnViewJoints(const msgs::StringMsg &_msg,
        msgs::Boolean &_res);

    /// \brief Callback for view wireframes request
    /// \param[in] _msg Request message to set the target to view wireframes
    /// \param[in] _res Response data
    /// \return True if the request is received
    private: bool OnViewWireframes(const msgs::StringMsg &_msg,
        msgs::Boolean &_res);

    /// \brief Callback for view collisions request
    /// \param[in] _msg Request message to set the target to view collisions
    /// \param[in] _res Response data
    /// \return True if the request is received
    private: bool OnViewCollisions(const msgs::StringMsg &_msg,
        msgs::Boolean &_res);

    /// \brief Get the text for the popup error message
    /// \return The error text
    public: Q_INVOKABLE QString ErrorPopupText() const;

    /// \brief Set the text for the popup error message
    /// \param[in] _errorTxt The error text
    public: Q_INVOKABLE void SetErrorPopupText(const QString &_errorTxt);

    /// \brief Notify the popup error text has changed
    signals: void ErrorPopupTextChanged();

    /// \brief Notify that an error has occurred (opens popup)
    /// Note that the function name needs to start with lowercase in order for
    /// the connection to work on the QML side
    signals: void popupError();

    /// \brief Callback for camera view controller request
    /// \param[in] _msg Request message to set the camera view controller
    /// \param[in] _res Response data
    /// \return True if the request is received
    private: bool OnViewControl(const msgs::StringMsg &_msg,
        msgs::Boolean &_res);

<<<<<<< HEAD
=======
    /// \brief Get the loading error string.
    /// \return String explaining the loading error. If empty, there's no error.
    public: Q_INVOKABLE QString LoadingError() const;

    /// \brief Set the loading error message.
    /// \param[in] _loadingError Error message.
    public: Q_INVOKABLE void SetLoadingError(const QString &_loadingError);

    /// \brief Notify that loading error has changed
    signals: void LoadingErrorChanged();

    /// \brief Loading error message
    public: QString loadingError;

>>>>>>> eeb80cd1
    /// \internal
    /// \brief Pointer to private data.
    private: std::unique_ptr<Scene3DPrivate> dataPtr;
  };

  class RenderSync;

  /// \brief Ign-rendering renderer.
  /// All ign-rendering calls should be performed inside this class as it makes
  /// sure that opengl calls in the underlying render engine do not interfere
  /// with QtQuick's opengl render operations. The main Render function will
  /// render to an offscreen texture and notify via signal and slots when it's
  /// ready to be displayed.
  class IgnRenderer : public QObject
  {
    Q_OBJECT

    ///  \brief Constructor
    public: IgnRenderer();

    ///  \brief Destructor
    public: ~IgnRenderer() override;

    ///  \brief Main render function
    /// \param[in] _renderSync RenderSync to safely
    /// synchronize Qt and worker thread (this)
    public: void Render(RenderSync *_renderSync);

    /// \brief Initialize the render engine
    /// \return Error message if initialization failed. If empty, no errors
    /// occurred.
    public: std::string Initialize();

    /// \brief Destroy camera associated with this renderer
    public: void Destroy();

    /// \brief Set the renderer
    public: class RenderUtil *RenderUtil() const;

    /// \brief Set the transform mode
    /// \param[in] _mode New transform mode to set to
    public: void SetTransformMode(const std::string &_mode);

    /// \brief Set the model to hover over the scene.
    /// \param[in] _model Sdf string of the model to load in for the user.
    public: void SetModel(const std::string &_model);

    /// \brief Set the path to the model to hover over the scene.
    /// \param[in] _filePath Sdf path of the model to load in for the user.
    public: void SetModelPath(const std::string &_filePath);

    /// \brief Set if the dropdown menu is enabled or disabled.
    /// \param[in] _enableDropdownMenu The boolean to enable or disable
    /// the dropdown menu
    public: void SetDropdownMenuEnabled(bool _enableDropdownMenu);

    /// \brief Set whether to record video
    /// \param[in] _record True to start video recording, false to stop.
    /// \param[in] _format Video encoding format: "mp4", "ogv"
    /// \param[in] _savePath Path to save the recorded video.
    public: void SetRecordVideo(bool _record, const std::string &_format,
        const std::string &_savePath);

    /// \brief Set whether to record video using sim time as timestamp
    /// \param[in] _useSimTime True record video using sim time
    public: void SetRecordVideoUseSimTime(bool _useSimTime);

    /// \brief Set whether to record video in lockstep mode
    /// \param[in] _lockstep True to record video in lockstep mode
    public: void SetRecordVideoLockstep(bool _lockstep);

    /// \brief Set video recorder bitrate in bps
    /// \param[in] _bitrate Bit rate to set to
    public: void SetRecordVideoBitrate(unsigned int _bitrate);

    /// \brief Move the user camera to move to the speficied target
    /// \param[in] _target Target to move the camera to
    public: void SetMoveTo(const std::string &_target);

    /// \brief Move the user camera to follow the speficied target
    /// \param[in] _target Target to follow
    /// \param[in] _waitForTarget True to continuously look for the target
    /// to follow. A typical use case is when following a target that is not
    ///  present on startup but spawned later into simulation
    public: void SetFollowTarget(const std::string &_target,
        bool _waitForTarget = false);

    /// \brief Set the viewing angle of the camera
    /// \param[in] _direction The pose to assume relative to the entit(y/ies).
    /// (0, 0, 0) indicates to return the camera back to the home pose
    /// originally loaded in from the sdf
    public: void SetViewAngle(const math::Vector3d &_direction);

    /// \brief Set the world pose of the camera
    /// \param[in] _pose The world pose to set the camera to.
    public: void SetMoveToPose(const math::Pose3d &_pose);

    /// \brief View the specified target as transparent
    /// \param[in] _target Target to view as transparent
    public: void SetViewTransparentTarget(const std::string &_target);

    /// \brief View center of mass of the specified target
    /// \param[in] _target Target to view center of mass
    public: void SetViewCOMTarget(const std::string &_target);

    /// \brief View inertia of the specified target
    /// \param[in] _target Target to view inertia
    public: void SetViewInertiaTarget(const std::string &_target);

    /// \brief View joints of the specified target
    /// \param[in] _target Target to view joints
    public: void SetViewJointsTarget(const std::string &_target);

    /// \brief View wireframes of the specified target
    /// \param[in] _target Target to view wireframes
    public: void SetViewWireframesTarget(const std::string &_target);

    /// \brief View collisions of the specified target
    /// \param[in] _target Target to view collisions
    public: void SetViewCollisionsTarget(const std::string &_target);

    /// \brief Set camera view controller
    /// \param[in] _viewController. Values are "orbit", and "ortho"
    public: void SetViewController(const std::string &_viewController);

    /// \brief Set the p gain for the camera follow movement
    /// \param[in] _gain Camera follow p gain.
    public: void SetFollowPGain(double _gain);

    /// \brief True to set the camera to follow the target in world frame,
    /// false to follow in target's local frame
    /// \param[in] _worldFrame True to use the world frame.
    public: void SetFollowWorldFrame(bool _worldFrame);

    /// \brief Set the camera follow offset position
    /// \param[in] _offset Camera follow offset position.
    public: void SetFollowOffset(const math::Vector3d &_offset);

    /// \brief Get the target which the user camera is following
    /// \return Target being followed
    public: std::string FollowTarget() const;

    /// \brief Get whether the camera is following the entity in world frame.
    /// \return True if follow mode is in world frame, false if local frame
    public: bool FollowWorldFrame() const;

    /// \brief Get the camera follow offset position
    /// \return Camera follow offset position.
    public: math::Vector3d FollowOffset() const;

    /// \brief Set the initial user camera pose
    /// \param[in] _pose Pose to set the camera to
    public: void SetInitCameraPose(const math::Pose3d &_pose);

    /// \brief New mouse event triggered
    /// \param[in] _e New mouse event
    /// \param[in] _drag Mouse move distance
    public: void NewMouseEvent(const common::MouseEvent &_e,
        const math::Vector2d &_drag = math::Vector2d::Zero);

    /// \brief New hover event triggered.
    /// \param[in] _hoverPos Mouse hover screen position
    public: void NewHoverEvent(const math::Vector2i &_hoverPos);

    /// \brief Handle key press event for snapping
    /// \param[in] _e The key event to process.
    public: void HandleKeyPress(QKeyEvent *_e);

    /// \brief Handle key release event for snapping
    /// \param[in] _e The key event to process.
    public: void HandleKeyRelease(QKeyEvent *_e);

    /// \brief Set the XYZ snap values.
    /// \param[in] _xyz The XYZ snap values
    public: void SetXYZSnap(const math::Vector3d &_xyz);

    /// \brief Get the XYZ snap values.
    /// \return XYZ snapping values as a Vector3d
    public: math::Vector3d XYZSnap() const;

    /// \brief Set the RPY snap values.
    /// \param[in] _rpy The RPY snap values
    public: void SetRPYSnap(const math::Vector3d &_rpy);

    /// \brief Get the RPY snap values.
    /// \return RPY snapping values as a Vector3d
    public: math::Vector3d RPYSnap() const;

    /// \brief Set the scale snap values.
    /// \param[in] _scale The scale snap values
    public: void SetScaleSnap(const math::Vector3d &_scale);

    /// \brief Get the scale snap values.
    /// \return Scale snapping values as a Vector3d
    public: math::Vector3d ScaleSnap() const;

    /// \brief Snaps a point at intervals of a fixed distance. Currently used
    /// to give a snapping behavior when moving models with a mouse.
    /// \param[in] _point Input point to snap.
    /// \param[in] _snapVals The snapping values to use for each corresponding
    /// coordinate in _point
    /// \param[in] _sensitivity Sensitivity of a point snapping, in terms of a
    /// percentage of the interval.
    public: void SnapPoint(
                math::Vector3d &_point,
                math::Vector3d &_snapVals, double _sensitivity = 0.4) const;

    /// \brief Request entity selection. This queues the selection to be handled
    /// later in the render thread.
    /// \param[in] _selectedEntity Entity to be selected, or `kNullEntity`.
    /// \param[in] _deselectAll True if all entities should be deselected.
    /// \param[in] _sendEvent True to emit an event to other widgets.
    public: void RequestSelectionChange(Entity _selectedEntity,
        bool _deselectAll, bool _sendEvent);

    /// \brief Snaps a value at intervals of a fixed distance. Currently used
    /// to give a snapping behavior when moving models with a mouse.
    /// \param[in] _coord Input coordinate point.
    /// \param[in] _interval Fixed distance interval at which the point is
    /// snapped.
    /// \param[in] _sensitivity Sensitivity of a point snapping, in terms of a
    /// percentage of the interval.
    /// \return Snapped coordinate point.
    private: double SnapValue(
                 double _coord, double _interval, double _sensitivity) const;

    /// \brief Constraints the passed in axis to the currently selected axes.
    /// \param[in] _axis The axis to constrain.
    private: void XYZConstraint(math::Vector3d &_axis);

    /// \brief Handle mouse events
    private: void HandleMouseEvent();

    /// \brief Handle mouse event for context menu
    private: void HandleMouseContextMenu();

    /// \brief Handle mouse event for view control
    private: void HandleMouseViewControl();

    /// \brief Handle mouse event for transform control
    private: void HandleMouseTransformControl();

    /// \brief Handle entity selection requests
    private: void HandleEntitySelection();

    /// \brief Handle model placement requests
    private: void HandleModelPlacement();

    /// \brief Broadcasts the currently hovered 3d scene location.
    private: void BroadcastHoverPos();

    /// \brief Broadcasts a left click within the scene
    private: void BroadcastLeftClick();

    /// \brief Broadcasts a right click within the scene
    private: void BroadcastRightClick();

    /// \brief Generate a unique entity id.
    /// \return The unique entity id
    private: Entity UniqueId();

    /// \brief Generate a preview of a resource.
    /// \param[in] _sdf The SDF to be previewed.
    /// \return True on success, false if failure
    public: bool GeneratePreview(const sdf::Root &_sdf);

    /// \brief Delete the visuals generated while an entity is being spawned.
    public: void TerminateSpawnPreview();

    /// \brief Retrieve the point on a plane at z = 0 in the 3D scene hit by a
    /// ray cast from the given 2D screen coordinates.
    /// \param[in] _screenPos 2D coordinates on the screen, in pixels.
    /// \return 3D coordinates of a point in the 3D scene.
    public: math::Vector3d ScreenToPlane(const math::Vector2i &_screenPos)
        const;

    /// \brief Retrieve the first point on a surface in the 3D scene hit by a
    /// ray cast from the given 2D screen coordinates.
    /// \param[in] _screenPos 2D coordinates on the screen, in pixels.
    /// \return 3D coordinates of a point in the 3D scene.
    public: math::Vector3d ScreenToScene(const math::Vector2i &_screenPos)
        const;

    /// \brief Get the current camera pose.
    /// \return Pose of the camera.
    public: math::Pose3d CameraPose() const;

    /// \brief Callback when a move to animation is complete
    private: void OnMoveToComplete();

    /// \brief Callback when a view angle animation is complete
    private: void OnViewAngleComplete();

    /// \brief Callback when a move to  pose animation is complete
    private: void OnMoveToPoseComplete();

    /// \brief Process a node's selection
    /// \param[in] _node The node to be selected.
    /// \param[in] _sendEvent True to notify other widgets. This should be true
    /// when the selection is initiated from this plugin.
    private: void UpdateSelectedEntity(const rendering::NodePtr &_node,
        bool _sendEvent);

    /// \brief Deselect all entities.
    /// \param[in] _sendEvent True to notify other widgets. This should be true
    /// when the deselection is initiated from this plugin.
    private: void DeselectAllEntities(bool _sendEvent);

    /// \brief Signal fired when context menu event is triggered
    signals: void ContextMenuRequested(QString _entity);

    /// \brief When fired, the follow target changed. May not be fired for
    /// every target change.
    /// \param[in] _target Target to follow
    /// \param[in] _waitForTarget True to continuously look for the target
    signals: void FollowTargetChanged(const std::string &_target,
        bool _waitForTarget);

    /// \brief Render texture id
    /// Values is constantly constantly cycled/swapped/changed
    /// from a worker thread
    /// Don't read this directly
    public: GLuint textureId;

    /// \brief Initial Camera pose
    public: math::Pose3d cameraPose = math::Pose3d(0, 0, 2, 0, 0.4, 0);

    /// \brief Name of the world
    public: std::string worldName;

    /// \brief Camera visibility mask
    public: uint32_t visibilityMask = 0xFFFFFFFFu;

    /// \brief True if engine has been initialized;
    public: bool initialized = false;

    /// \brief Render texture size
    public: QSize textureSize = QSize(1024, 1024);

    /// \brief Flag to indicate texture size has changed.
    public: bool textureDirty = false;

    /// \internal
    /// \brief Pointer to private data.
    private: std::unique_ptr<IgnRendererPrivate> dataPtr;
  };

  /// \brief Rendering thread
  class RenderThread : public QThread
  {
    Q_OBJECT

    /// \brief Constructor
    public: RenderThread();

    /// \brief Render the next frame
    /// \param[in] _renderSync RenderSync to safely
    /// synchronize Qt and worker thread (this)
    public slots: void RenderNext(RenderSync *renderSync);

    /// \brief Shutdown the thread and the render engine
    public slots: void ShutDown();

    /// \brief Slot called to update render texture size
    public slots: void SizeChanged();

    /// \brief Signal to indicate that a frame has been rendered and ready
    /// to be displayed
    /// \param[in] _id GLuid of the opengl texture
    /// \param[in] _size Size of the texture
    signals: void TextureReady(uint _id, const QSize &_size);
<<<<<<< HEAD
=======

    /// \brief Set a callback to be called in case there are errors.
    /// \param[in] _cb Error callback
    public: void SetErrorCb(std::function<void(const QString &)> _cb);

    /// \brief Function to be called if there are errors.
    public: std::function<void(const QString &)> errorCb;
>>>>>>> eeb80cd1

    /// \brief Offscreen surface to render to
    public: QOffscreenSurface *surface = nullptr;

    /// \brief OpenGL context to be passed to the render engine
    public: QOpenGLContext *context = nullptr;

    /// \brief Ign-rendering renderer
    public: IgnRenderer ignRenderer;
  };


  /// \brief A QQUickItem that manages the render window
  class RenderWindowItem : public QQuickItem
  {
    Q_OBJECT

    /// \brief Constructor
    /// \param[in] _parent Parent item
    public: explicit RenderWindowItem(QQuickItem *_parent = nullptr);

    /// \brief Destructor
    public: ~RenderWindowItem() override;

    /// \brief Set the renderer
    public: class RenderUtil *RenderUtil() const;

    /// \brief Set the initial user camera pose
    /// \param[in] _pose Pose to set the camera to
    public: void SetCameraPose(const math::Pose3d &_pose);

    /// \brief Get the user camera pose.
    /// \return Pose of the user camera.
    public: math::Pose3d CameraPose() const;

    /// \brief Set the initial user camera pose
    /// \param[in] _pose Pose to set the camera to
    public: void SetInitCameraPose(const math::Pose3d &_pose);

    /// \brief Set the user camera visibility mask
    /// \param[in] _mask Visibility mask to set to
    public: void SetVisibilityMask(uint32_t _mask);

    /// \brief Set the transform mode
    /// \param[in] _mode New transform mode to set to
    public: void SetTransformMode(const std::string &_mode);

    /// \brief Set the model to hover.
    /// \param[in] _model Sdf string of the model to load in for the user.
    public: void SetModel(const std::string &_model);

    /// \brief Set the path of the model to hover.
    /// \param[in] _filePath File path of the model to load in for the user.
    public: void SetModelPath(const std::string &_filePath);

    /// \brief Set if the dropdown menu is enabled or disabled.
    /// \param[in] _enableDropdownMenu The boolean to enable or disable
    /// the menu
    public: void SetDropdownMenuEnabled(bool _enableDropdownMenu);

    /// \brief Set whether to record video
    /// \param[in] _record True to start video recording, false to stop.
    /// \param[in] _format Video encoding format: "mp4", "ogv"
    /// \param[in] _savePath Path to save the recorded video.
    public: void SetRecordVideo(bool _record, const std::string &_format,
        const std::string &_savePath);

    /// \brief Set whether to record video using sim time as timestamp
    /// \param[in] _useSimTime True record video using sim time
    public: void SetRecordVideoUseSimTime(bool _useSimTime);

    /// \brief Set whether to record video in lockstep mode
    /// \param[in] _lockstep True to record video in lockstep mode
    public: void SetRecordVideoLockstep(bool _lockstep);

    /// \brief Set video recorder bitrate in bps
    /// \param[in] _bitrate Bit rate to set to
    public: void SetRecordVideoBitrate(unsigned int _bitrate);

    /// \brief Move the user camera to move to the specified target
    /// \param[in] _target Target to move the camera to
    public: void SetMoveTo(const std::string &_target);

    /// \brief Move the user camera to follow the specified target
    /// \param[in] _target Target to follow
    /// \param[in] _waitForTarget True to continuously look for the target
    /// to follow. A typical use case is follow a target that is not present
    /// on startup but spawned later into simulation
    public Q_SLOTS: void SetFollowTarget(const std::string &_target,
        bool _waitForTarget = false);

    /// \brief Set the viewing angle of the camera
    /// \param[in] _direction The pose to assume relative to the entit(y/ies).
    /// (0, 0, 0) indicates to return the camera back to the home pose
    /// originally loaded in from the sdf
    public: void SetViewAngle(const math::Vector3d &_direction);

    /// \brief Set the pose of the camera
    /// \param[in] _pose The new camera pose in the world frame.
    public: void SetMoveToPose(const math::Pose3d &_pose);

    /// \brief View the specified target as transparent
    /// \param[in] _target Target to view as transparent
    public: void SetViewTransparentTarget(const std::string &_target);

    /// \brief View center of mass of the specified target
    /// \param[in] _target Target to view center of mass
    public: void SetViewCOMTarget(const std::string &_target);

    /// \brief View inertia of the specified target
    /// \param[in] _target Target to view inertia
    public: void SetViewInertiaTarget(const std::string &_target);

    /// \brief View joints of the specified target
    /// \param[in] _target Target to view joints
    public: void SetViewJointsTarget(const std::string &_target);

    /// \brief View wireframes of the specified target
    /// \param[in] _target Target to view wireframes
    public: void SetViewWireframesTarget(const std::string &_target);

    /// \brief View collisions of the specified target
    /// \param[in] _target Target to view collisions
    public: void SetViewCollisionsTarget(const std::string &_target);

    /// \brief Set camera view controller
    /// \param[in] _viewController. Values are "orbit", and "ortho"
    public: void SetViewController(const std::string &_viewController);

    /// \brief Set the p gain for the camera follow movement
    /// \param[in] _gain Camera follow p gain.
    public: void SetFollowPGain(double _gain);

    /// \brief True to set the camera to follow the target in world frame,
    /// false to follow in target's local frame
    /// \param[in] _worldFrame True to use the world frame.
    public: void SetFollowWorldFrame(bool _worldFrame);

    /// \brief Set the camera follow offset position
    /// \param[in] _offset Camera follow offset position.
    public: void SetFollowOffset(const math::Vector3d &_offset);

    /// \brief Set the world name
    /// \param[in] _name Name of the world to set to.
    public: void SetWorldName(const std::string &_name);

    /// \brief An update function to apply the rules of selection to the
    /// passed in node. The rules are as follows:
    /// - If control is held, append the node to the selected entity list.
    /// - If control is not held, deselect all other entities.
    /// - If the user is currently in a transform mode, attach the control
    ///   to the latest selected node and deselect all others.
    /// Note that this function emits events to update other widgets.
    /// \param[in] _entity The entity to select.
    /// \param[in] _sendEvent True to notify other widgets. This should be true
    /// when the selection is initiated from this plugin.
    public: void UpdateSelectedEntity(Entity _entity,
        bool _sendEvent);

    /// \brief Deselect all the currently selected entities within
    /// the RenderUtil class.
    /// \param[in] _sendEvent True to notify other widgets. This should be true
    /// when the deselection is initiated from this plugin.
    public: void DeselectAllEntities(bool _sendEvent);

    /// \brief Set the XYZ snap values from the user input.
    /// \param[in] _xyz The XYZ snap values
    public: void SetXYZSnap(const math::Vector3d &_xyz);

    /// \brief Set the RPY snap values from the user input.
    /// \param[in] _rpy The RPY snap values
    public: void SetRPYSnap(const math::Vector3d &_rpy);

    /// \brief Set the scale snap values from the user input.
    /// \param[in] _scale The scale snap values
    public: void SetScaleSnap(const math::Vector3d &_scale);

    /// \brief Retrieve the first point on a surface in the 3D scene hit by a
    /// ray cast from the given 2D screen coordinates.
    /// \param[in] _screenPos 2D coordinates on the screen, in pixels.
    /// \return 3D coordinates of a point in the 3D scene.
    public: math::Vector3d ScreenToScene(const math::Vector2i &_screenPos);

    /// \brief Called when the mouse hovers to a new position.
    /// \param[in] _hoverPos 2D coordinates of the hovered mouse position on
    /// the render window.
    public: void OnHovered(const ignition::math::Vector2i &_hoverPos);

    /// \brief Get whether the renderer is initialized. The renderer is
    /// initialized when the context is created and the render thread is
    /// started.
    /// \return True if the renderer is initialized.
    public: bool RendererInitialized() const;

    /// \brief Slot called when thread is ready to be started
    public Q_SLOTS: void Ready();

    /// \brief Handle key press event for snapping
    /// \param[in] _e The key event to process.
    public: void HandleKeyPress(QKeyEvent *_e);

    /// \brief Handle key release event for snapping
    /// \param[in] _e The key event to process.
    public: void HandleKeyRelease(QKeyEvent *_e);

    // Documentation inherited
    protected: void mousePressEvent(QMouseEvent *_e) override;

    // Documentation inherited
    protected: void mouseReleaseEvent(QMouseEvent *_e) override;

    // Documentation inherited
    protected: void mouseMoveEvent(QMouseEvent *_e) override;

    // Documentation inherited
    protected: void wheelEvent(QWheelEvent *_e) override;

    /// \brief Overrides the paint event to render the render engine
    /// camera view
    /// \param[in] _oldNode The node passed in previous updatePaintNode
    /// function. It represents the visual representation of the item.
    /// \param[in] _data The node transformation data.
    /// \return Updated node.
    private: QSGNode *updatePaintNode(QSGNode *_oldNode,
        QQuickItem::UpdatePaintNodeData *_data) override;

    /// \brief Signal fired to open context menu
    /// Note that the function name needs to start with lowercase in order for
    /// the connection to work on the QML side
    /// \param[in] _entity Scoped name of entity.
    signals: void openContextMenu(QString _entity); // NOLINT

    /// \brief Qt callback when context menu request is received
    /// \param[in] _entity Scoped name of entity.
    public slots: void OnContextMenuRequested(QString _entity);

    /// \brief Set a callback to be called in case there are errors.
    /// \param[in] _cb Error callback
    public: void SetErrorCb(std::function<void(const QString &)> _cb);

    /// \internal
    /// \brief Pointer to private data.
    private: std::unique_ptr<RenderWindowItemPrivate> dataPtr;
  };

  /// \brief Texture node for displaying the render texture from ign-renderer
  class TextureNode : public QObject, public QSGSimpleTextureNode
  {
    Q_OBJECT

    /// \brief Constructor
    /// \param[in] _window Parent window
    /// \param[in] _renderSync RenderSync to safely
    /// synchronize Qt (this) and worker thread
    public: explicit TextureNode(QQuickWindow *_window,
                                 RenderSync &_renderSync);

    /// \brief Destructor
    public: ~TextureNode() override;

    /// \brief This function gets called on the FBO rendering thread and will
    ///  store the texture id and size and schedule an update on the window.
    /// \param[in] _id OpenGL render texture Id
    /// \param[in] _size Texture size
    public slots: void NewTexture(uint _id, const QSize &_size);

    /// \brief Before the scene graph starts to render, we update to the
    /// pending texture
    public slots: void PrepareNode();

    /// \brief Signal emitted when the texture is being rendered and renderer
    /// can start rendering next frame
    /// \param[in] _renderSync RenderSync to send to the worker thread
    signals: void TextureInUse(RenderSync *_renderSync);

    /// \brief Signal emitted when a new texture is ready to trigger window
    /// update
    signals: void PendingNewTexture();

    /// \brief OpenGL texture id
    public: uint id = 0;

    /// \brief Texture size
    public: QSize size = QSize(0, 0);

    /// \brief Mutex to protect the texture variables
    public: QMutex mutex;

    /// \brief See RenderSync
    public: RenderSync &renderSync;

    /// \brief Qt's scene graph texture
    public: QSGTexture *texture = nullptr;

    /// \brief Qt quick window
    public: QQuickWindow *window = nullptr;
  };
}
}
}

#endif<|MERGE_RESOLUTION|>--- conflicted
+++ resolved
@@ -247,8 +247,6 @@
     private: bool OnViewControl(const msgs::StringMsg &_msg,
         msgs::Boolean &_res);
 
-<<<<<<< HEAD
-=======
     /// \brief Get the loading error string.
     /// \return String explaining the loading error. If empty, there's no error.
     public: Q_INVOKABLE QString LoadingError() const;
@@ -263,7 +261,6 @@
     /// \brief Loading error message
     public: QString loadingError;
 
->>>>>>> eeb80cd1
     /// \internal
     /// \brief Pointer to private data.
     private: std::unique_ptr<Scene3DPrivate> dataPtr;
@@ -635,8 +632,6 @@
     /// \param[in] _id GLuid of the opengl texture
     /// \param[in] _size Size of the texture
     signals: void TextureReady(uint _id, const QSize &_size);
-<<<<<<< HEAD
-=======
 
     /// \brief Set a callback to be called in case there are errors.
     /// \param[in] _cb Error callback
@@ -644,7 +639,6 @@
 
     /// \brief Function to be called if there are errors.
     public: std::function<void(const QString &)> errorCb;
->>>>>>> eeb80cd1
 
     /// \brief Offscreen surface to render to
     public: QOffscreenSurface *surface = nullptr;
