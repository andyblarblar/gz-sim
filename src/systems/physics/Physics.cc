/*
 * Copyright (C) 2018 Open Source Robotics Foundation
 *
 * Licensed under the Apache License, Version 2.0 (the "License");
 * you may not use this file except in compliance with the License.
 * You may obtain a copy of the License at
 *
 *     http://www.apache.org/licenses/LICENSE-2.0
 *
 * Unless required by applicable law or agreed to in writing, software
 * distributed under the License is distributed on an "AS IS" BASIS,
 * WITHOUT WARRANTIES OR CONDITIONS OF ANY KIND, either express or implied.
 * See the License for the specific language governing permissions and
 * limitations under the License.
 *
 */

#include <ignition/msgs/contact.pb.h>
#include <ignition/msgs/contacts.pb.h>
#include <ignition/msgs/entity.pb.h>
#include <ignition/msgs/Utility.hh>

#include <iostream>
#include <deque>
#include <unordered_map>

#include <ignition/common/MeshManager.hh>
#include <ignition/common/Profiler.hh>
#include <ignition/common/SystemPaths.hh>
#include <ignition/math/eigen3/Conversions.hh>
#include <ignition/physics/config.hh>
#include <ignition/physics/FeatureList.hh>
#include <ignition/physics/FeaturePolicy.hh>
#include <ignition/physics/FindFeatures.hh>
#include <ignition/physics/RelativeQuantity.hh>
#include <ignition/physics/RequestEngine.hh>
#include <ignition/plugin/Loader.hh>
#include <ignition/plugin/PluginPtr.hh>
#include <ignition/plugin/Register.hh>

// Features
#include <ignition/physics/BoxShape.hh>
#include <ignition/physics/CylinderShape.hh>
#include <ignition/physics/ForwardStep.hh>
#include <ignition/physics/FrameSemantics.hh>
#include <ignition/physics/FreeGroup.hh>
#include <ignition/physics/GetContacts.hh>
#include <ignition/physics/GetEntities.hh>
#include <ignition/physics/Joint.hh>
#include <ignition/physics/Link.hh>
#include <ignition/physics/RemoveEntities.hh>
#include <ignition/physics/Shape.hh>
#include <ignition/physics/SphereShape.hh>
#include <ignition/physics/mesh/MeshShape.hh>
#include <ignition/physics/sdf/ConstructModel.hh>
#include <ignition/physics/sdf/ConstructVisual.hh>
#include <ignition/physics/sdf/ConstructWorld.hh>

// SDF
#include <sdf/Collision.hh>
#include <sdf/Joint.hh>
#include <sdf/Link.hh>
#include <sdf/Mesh.hh>
#include <sdf/Model.hh>
#include <sdf/Visual.hh>
#include <sdf/World.hh>

#include "ignition/gazebo/EntityComponentManager.hh"
#include "ignition/gazebo/Util.hh"

// Components
#include "ignition/gazebo/components/AngularAcceleration.hh"
#include "ignition/gazebo/components/AngularVelocity.hh"
#include "ignition/gazebo/components/BatterySoC.hh"
#include "ignition/gazebo/components/CanonicalLink.hh"
#include "ignition/gazebo/components/ChildLinkName.hh"
#include "ignition/gazebo/components/Collision.hh"
#include "ignition/gazebo/components/ContactSensorData.hh"
#include "ignition/gazebo/components/Geometry.hh"
#include "ignition/gazebo/components/Gravity.hh"
#include "ignition/gazebo/components/Inertial.hh"
#include "ignition/gazebo/components/Joint.hh"
#include "ignition/gazebo/components/JointAxis.hh"
#include "ignition/gazebo/components/JointPosition.hh"
#include "ignition/gazebo/components/JointPositionReset.hh"
#include "ignition/gazebo/components/JointType.hh"
#include "ignition/gazebo/components/JointVelocity.hh"
#include "ignition/gazebo/components/JointVelocityCmd.hh"
#include "ignition/gazebo/components/JointVelocityReset.hh"
#include "ignition/gazebo/components/LinearAcceleration.hh"
#include "ignition/gazebo/components/LinearVelocity.hh"
#include "ignition/gazebo/components/Link.hh"
#include "ignition/gazebo/components/Model.hh"
#include "ignition/gazebo/components/ModelSdf.hh"
#include "ignition/gazebo/components/Name.hh"
#include "ignition/gazebo/components/ParentEntity.hh"
#include "ignition/gazebo/components/ParentLinkName.hh"
#include "ignition/gazebo/components/ExternalWorldWrenchCmd.hh"
#include "ignition/gazebo/components/JointForceCmd.hh"
<<<<<<< HEAD
#include "ignition/gazebo/components/Physics.hh"
=======
#include "ignition/gazebo/components/PhysicsEnginePlugin.hh"
>>>>>>> 4eba8554
#include "ignition/gazebo/components/Pose.hh"
#include "ignition/gazebo/components/PoseCmd.hh"
#include "ignition/gazebo/components/Static.hh"
#include "ignition/gazebo/components/ThreadPitch.hh"
#include "ignition/gazebo/components/Visual.hh"
#include "ignition/gazebo/components/World.hh"

#include "Physics.hh"

using namespace ignition;
using namespace ignition::gazebo::systems;
namespace components = ignition::gazebo::components;


// Private data class.
class ignition::gazebo::systems::PhysicsPrivate
{
  public: using MinimumFeatureList = ignition::physics::FeatureList<
          // FreeGroup
          ignition::physics::FindFreeGroupFeature,
          ignition::physics::SetFreeGroupWorldPose,
          ignition::physics::FreeGroupFrameSemantics,
          ignition::physics::LinkFrameSemantics,
          ignition::physics::AddLinkExternalForceTorque,
          ignition::physics::ForwardStep,
          ignition::physics::GetEntities,
          ignition::physics::GetContactsFromLastStepFeature,
          ignition::physics::RemoveEntities,
          ignition::physics::mesh::AttachMeshShapeFeature,
          ignition::physics::GetBasicJointProperties,
          ignition::physics::GetBasicJointState,
          ignition::physics::SetBasicJointState,
          ignition::physics::SetJointVelocityCommandFeature,
          ignition::physics::sdf::ConstructSdfModel,
          ignition::physics::sdf::ConstructSdfVisual,
          ignition::physics::sdf::ConstructSdfWorld
          >;


  public: using EnginePtrType = ignition::physics::EnginePtr<
            ignition::physics::FeaturePolicy3d, MinimumFeatureList>;

  public: using WorldType = ignition::physics::World<
            ignition::physics::FeaturePolicy3d, MinimumFeatureList>;

  public: using WorldPtrType = ignition::physics::WorldPtr<
            ignition::physics::FeaturePolicy3d, MinimumFeatureList>;

  public: using ModelPtrType = ignition::physics::ModelPtr<
            ignition::physics::FeaturePolicy3d, MinimumFeatureList>;

  public: using LinkPtrType = ignition::physics::LinkPtr<
            ignition::physics::FeaturePolicy3d, MinimumFeatureList>;

  public: using ShapePtrType = ignition::physics::ShapePtr<
            ignition::physics::FeaturePolicy3d, MinimumFeatureList>;

  public: using JointPtrType = ignition::physics::JointPtr<
            ignition::physics::FeaturePolicy3d, MinimumFeatureList>;

  public: using FreeGroupPtrType = ignition::physics::FreeGroupPtr<
            ignition::physics::FeaturePolicy3d, MinimumFeatureList>;

  /// \brief Create physics entities
  /// \param[in] _ecm Constant reference to ECM.
  public: void CreatePhysicsEntities(const EntityComponentManager &_ecm);

  /// \brief Remove physics entities if they are removed from the ECM
  /// \param[in] _ecm Constant reference to ECM.
  public: void RemovePhysicsEntities(const EntityComponentManager &_ecm);

  /// \brief Update physics from components
  /// \param[in] _ecm Constant reference to ECM.
  public: void UpdatePhysics(EntityComponentManager &_ecm);

  /// \brief Step the simulationrfor each world
  /// \param[in] _dt Duration
  public: void Step(const std::chrono::steady_clock::duration &_dt);

  /// \brief Update components from physics simulation
  /// \param[in] _ecm Mutable reference to ECM.
  public: void UpdateSim(EntityComponentManager &_ecm) const;

  /// \brief Update collision components from physics simulation
  /// \param[in] _ecm Mutable reference to ECM.
  public: void UpdateCollisions(EntityComponentManager &_ecm) const;

  /// \brief FrameData relative to world at a given offset pose
  /// \param[in] _link ign-physics link
  /// \param[in] _pose Offset pose in which to compute the frame data
  /// \returns FrameData at the given offset pose
  public: physics::FrameData3d LinkFrameDataAtOffset(
      const LinkPtrType &_link, const math::Pose3d &_pose) const;

  /// \brief A map between world entity ids in the ECM to World Entities in
  /// ign-physics.
  public: std::unordered_map<Entity, WorldPtrType> entityWorldMap;

  /// \brief A map between model entity ids in the ECM to Model Entities in
  /// ign-physics.
  public: std::unordered_map<Entity, ModelPtrType> entityModelMap;

  /// \brief A map between link entity ids in the ECM to Link Entities in
  /// ign-physics.
  public: std::unordered_map<Entity, LinkPtrType> entityLinkMap;

  /// \brief A map between collision entity ids in the ECM to Shape Entities in
  /// ign-physics.
  public: std::unordered_map<Entity, ShapePtrType> entityCollisionMap;

  /// \brief A map between shape entities in ign-physics to collision entities
  /// in the ECM. This is the reverse map of entityCollisionMap.
  public: std::unordered_map<ShapePtrType, Entity> collisionEntityMap;

  /// \brief A map between joint entity ids in the ECM to Joint Entities in
  /// ign-physics
  public: std::unordered_map<Entity, JointPtrType> entityJointMap;

  /// \brief A map between model entity ids in the ECM to whether its battery
  /// has drained.
  public: std::unordered_map<Entity, bool> entityOffMap;

  /// \brief used to store whether physics objects have been created.
  public: bool initialized = false;

  /// \brief Pointer to the underlying ign-physics Engine entity.
  public: EnginePtrType engine = nullptr;

  /// \brief Vector3d equality comparison function.
  public: std::function<bool(const math::Vector3d &, const math::Vector3d &)>
          vec3Eql { [](const math::Vector3d &_a, const math::Vector3d &_b)
                    {
                      return _a.Equal(_b, 1e-6);
                    }};

  /// \brief Pose3d equality comparison function.
  public: std::function<bool(const math::Pose3d &, const math::Pose3d &)>
          pose3Eql { [](const math::Pose3d &_a, const math::Pose3d &_b)
                     {
                       return _a.Pos().Equal(_b.Pos(), 1e-6) &&
                         math::equal(_a.Rot().X(), _b.Rot().X(), 1e-6) &&
                         math::equal(_a.Rot().Y(), _b.Rot().Y(), 1e-6) &&
                         math::equal(_a.Rot().Z(), _b.Rot().Z(), 1e-6) &&
                         math::equal(_a.Rot().W(), _b.Rot().W(), 1e-6);
                     }};

  /// \brief Environment variable which holds paths to look for engine plugins
  public: std::string pluginPathEnv = "IGN_GAZEBO_PHYSICS_ENGINE_PATH";
};

//////////////////////////////////////////////////
Physics::Physics() : System(), dataPtr(std::make_unique<PhysicsPrivate>())
{
}

//////////////////////////////////////////////////
<<<<<<< HEAD
void Physics::Configure(const Entity &/*_entity*/,
    const std::shared_ptr<const sdf::Element> &/*_sdf*/,
    EntityComponentManager &_ecm,
    EventManager &/*_eventMgr*/)
{
  // Read physics engine type
  std::string engineType = "dart";
  Entity worldEntity = _ecm.EntityByComponents(components::World());
  auto physics = _ecm.Component<components::Physics>(worldEntity);
  if (physics)
    engineType = physics->Data().EngineType();

  // Check whether engine type is implemented
  if (engineType != "dart" && engineType != "bullet")
  {
    ignerr << "Unregistered physics engine [" << engineType << "], the default"
           << " [dart] will be used instead.\n";
    engineType = "dart";
  }

  // Load physics engine plugin
  std::string libPath;
  std::string className;
  if (engineType == "dart")
  {
    libPath = dartsim_plugin_LIB;
    className = "ignition::physics::dartsim::Plugin";
  }
  else if (engineType == "bullet")
  {
    libPath = bullet_plugin_LIB;
    className = "ignition::physics::bullet::Plugin";
  }

  ignition::plugin::Loader pl;
  // libPaths are defined by cmake
  std::unordered_set<std::string> plugins = pl.LoadLib(libPath);
  if (!plugins.empty())
  {
    ignition::plugin::PluginPtr plugin = pl.Instantiate(className);

    if (plugin)
    {
      this->dataPtr->engine = ignition::physics::RequestEngine<
        ignition::physics::FeaturePolicy3d,
        PhysicsPrivate::MinimumFeatureList>::From(plugin);
      ignmsg << "Running engine: " << this->dataPtr->engine->GetName() << "\n";
    }
    else
    {
      ignerr << "Unable to instantiate " << className << ".\n";
    }
  }
  else
  {
    ignerr << "Unable to load the " << libPath << " library.\n";
=======
void Physics::Configure(const Entity &_entity,
    const std::shared_ptr<const sdf::Element> &_sdf,
    EntityComponentManager &_ecm,
    EventManager &/*_eventMgr*/)
{
  std::string pluginLib;

  // 1. Engine from component (from command line / ServerConfig)
  auto engineComp = _ecm.Component<components::PhysicsEnginePlugin>(_entity);
  if (engineComp && !engineComp->Data().empty())
  {
    pluginLib = engineComp->Data();
  }
  // 2. Engine from SDF
  else if (_sdf->HasElement("engine"))
  {
    auto sdfClone = _sdf->Clone();
    auto engineElem = sdfClone->GetElement("engine");
    pluginLib = engineElem->Get<std::string>("filename", pluginLib).first;
  }

  // 3. Use DART by default
  if (pluginLib.empty())
  {
    pluginLib = "libignition-physics-dartsim-plugin.so";
  }

  // Update component
  if (!engineComp)
  {
    _ecm.CreateComponent(_entity, components::PhysicsEnginePlugin(pluginLib));
  }
  else
  {
    engineComp->SetData(pluginLib,
        [](const std::string &_a, const std::string &_b){return _a == _b;});
  }

  // Find engine shared library
  // Look in:
  // * Paths from environment variable
  // * Engines installed with ign-physics
  common::SystemPaths systemPaths;
  systemPaths.SetPluginPathEnv(this->dataPtr->pluginPathEnv);
  systemPaths.AddPluginPaths({IGNITION_PHYSICS_ENGINE_INSTALL_DIR});

  auto pathToLib = systemPaths.FindSharedLibrary(pluginLib);
  if (pathToLib.empty())
  {
    ignerr << "Failed to find plugin [" << pluginLib
           << "]. Have you checked the " << this->dataPtr->pluginPathEnv
           << " environment variable?" << std::endl;
    return;
  }

  // Load engine plugin
  ignition::plugin::Loader pluginLoader;
  auto plugins = pluginLoader.LoadLib(pathToLib);
  if (plugins.empty())
  {
    ignerr << "Unable to load the [" << pathToLib << "] library.\n";
>>>>>>> 4eba8554
    return;
  }

  auto classNames =
      physics::FindFeatures3d<PhysicsPrivate::MinimumFeatureList>::From(
      pluginLoader);
  if (classNames.empty())
  {
    ignerr << "No plugins with all required features found in library ["
           << pathToLib << "]." << std::endl;
    return;
  }

  // Get the first plugin that works
  for (auto className : classNames)
  {
    auto plugin = pluginLoader.Instantiate(className);

    if (!plugin)
      continue;

    this->dataPtr->engine = ignition::physics::RequestEngine<
      ignition::physics::FeaturePolicy3d,
      PhysicsPrivate::MinimumFeatureList>::From(plugin);

    if (nullptr != this->dataPtr->engine)
    {
      igndbg << "Loaded [" << className << "] from library ["
             << pathToLib << "]" << std::endl;
      break;
    }
  }

  if (nullptr == this->dataPtr->engine)
  {
    ignerr << "Failed to load a valid physics engine from [" << pathToLib
           << "]."
           << std::endl;
  }
}

//////////////////////////////////////////////////
Physics::~Physics() = default;

//////////////////////////////////////////////////
void Physics::Update(const UpdateInfo &_info, EntityComponentManager &_ecm)
{
  IGN_PROFILE("Physics::Update");

  // \TODO(anyone) Support rewind
  if (_info.dt < std::chrono::steady_clock::duration::zero())
  {
    ignwarn << "Detected jump back in time ["
        << std::chrono::duration_cast<std::chrono::seconds>(_info.dt).count()
        << "s]. System may not work properly." << std::endl;
  }

  if (this->dataPtr->engine)
  {
    this->dataPtr->CreatePhysicsEntities(_ecm);
    // Only step if not paused.
    if (!_info.paused)
    {
      this->dataPtr->UpdatePhysics(_ecm);
      this->dataPtr->Step(_info.dt);
      this->dataPtr->UpdateSim(_ecm);
    }

    // Entities scheduled to be removed should be removed from physics after the
    // simulation step. Otherwise, since the to-be-removed entity still shows up
    // in the ECM::Each the UpdatePhysics and UpdateSim calls will have an error
    this->dataPtr->RemovePhysicsEntities(_ecm);
  }
}

//////////////////////////////////////////////////
void PhysicsPrivate::CreatePhysicsEntities(const EntityComponentManager &_ecm)
{
  // Get all the new worlds
  _ecm.EachNew<components::World, components::Name, components::Gravity>(
      [&](const Entity &_entity,
        const components::World * /* _world */,
        const components::Name *_name,
        const components::Gravity *_gravity)->bool
      {
        // Check if world already exists
        if (this->entityWorldMap.find(_entity) != this->entityWorldMap.end())
        {
          ignwarn << "World entity [" << _entity
                  << "] marked as new, but it's already on the map."
                  << std::endl;
          return true;
        }

        sdf::World world;
        world.SetName(_name->Data());
        world.SetGravity(_gravity->Data());
        auto worldPtrPhys = this->engine->ConstructWorld(world);
        this->entityWorldMap.insert(std::make_pair(_entity, worldPtrPhys));

        return true;
      });

  _ecm.EachNew<components::Model, components::ParentEntity>(
      [&](const Entity &_entity,
          const components::Model *,
          const components::ParentEntity *_parent)->bool
      {
        // Check if model already exists
        if (this->entityModelMap.find(_entity) != this->entityModelMap.end())
        {
          ignwarn << "Model entity [" << _entity
                  << "] marked as new, but it's already on the map."
                  << std::endl;
          return true;
        }

        // TODO(anyone) Don't load models unless they have collisions

        // Check if parent world exists
        // TODO(louise): Support nested models, see
        // https://bitbucket.org/ignitionrobotics/ign-physics/issues/10
        if (this->entityWorldMap.find(_parent->Data())
            == this->entityWorldMap.end())
        {
          ignwarn << "Model's parent entity [" << _parent->Data()
                  << "] not found on world map." << std::endl;
          return true;
        }
        auto worldPtrPhys = this->entityWorldMap.at(_parent->Data());

        auto model = _ecm.Component<components::ModelSdf>(_entity)->Data();

        auto modelPtrPhys = worldPtrPhys->ConstructModel(model);
        this->entityModelMap.insert(std::make_pair(_entity, modelPtrPhys));

        return true;
      });

  _ecm.EachNew<components::Link, components::Name,
            components::ParentEntity>(
      [&](const Entity &_entity,
        const components::Link * /* _link */,
        const components::Name *_name,
        const components::ParentEntity *_parent)->bool
      {
        // Check if link already exists
        if (this->entityLinkMap.find(_entity) != this->entityLinkMap.end())
        {
          ignwarn << "Link entity [" << _entity
                  << "] marked as new, but it's already on the map."
                  << std::endl;
          return true;
        }

        // TODO(anyone) Don't load links unless they have collisions

        // Check if parent model exists
        if (this->entityModelMap.find(_parent->Data())
            == this->entityModelMap.end())
        {
          ignwarn << "Link's parent entity [" << _parent->Data()
                  << "] not found on model map." << std::endl;
          return true;
        }
        auto modelPtrPhys = this->entityModelMap.at(_parent->Data());

        auto linkPtrPhys = modelPtrPhys->GetLink(_name->Data());
        this->entityLinkMap.insert(std::make_pair(_entity, linkPtrPhys));

        return true;
      });

  // We don't need to add visuals to the physics engine.

  // collisions
  _ecm.EachNew<components::Collision, components::Name,
               components::ParentEntity>(
      [&](const Entity &  _entity,
          const components::Collision *,
          const components::Name *_name,
          const components::ParentEntity *_parent) -> bool
      {
        if (this->entityCollisionMap.find(_entity) !=
            this->entityCollisionMap.end())
        {
           ignwarn << "Collision entity [" << _entity
                   << "] marked as new, but it's already on the map."
                   << std::endl;
          return true;
        }

        // Check if parent link exists
        if (this->entityLinkMap.find(_parent->Data())
            == this->entityLinkMap.end())
        {
          ignwarn << "Collision's parent entity [" << _parent->Data()
                  << "] not found on link map." << std::endl;
          return true;
        }
        auto linkPtrPhys = this->entityLinkMap.at(_parent->Data());

        auto collisionPtrPhys = linkPtrPhys->GetShape(_name->Data());

        this->entityCollisionMap.insert(
            std::make_pair(_entity, collisionPtrPhys));
        this->collisionEntityMap.insert(
            std::make_pair(collisionPtrPhys, _entity));
        return true;
      });

  // joints
  _ecm.EachNew<components::Joint, components::Name,
               components::ParentEntity>(
      [&](const Entity &_entity,
          const components::Joint * /* _joint */,
          const components::Name *_name,
          const components::ParentEntity *_parentModel) -> bool
      {
        // Check if joint already exists
        if (this->entityJointMap.find(_entity) != this->entityJointMap.end())
        {
          ignwarn << "Joint entity [" << _entity
                  << "] marked as new, but it's already on the map."
                  << std::endl;
          return true;
        }

        // Check if parent model exists
        if (this->entityModelMap.find(_parentModel->Data())
            == this->entityModelMap.end())
        {
          ignwarn << "Joint's parent entity [" << _parentModel->Data()
                  << "] not found on model map." << std::endl;
          return true;
        }
        auto modelPtrPhys = this->entityModelMap.at(_parentModel->Data());

        // Use the parent link's parent model as the model of this joint
        auto jointPtrPhys = modelPtrPhys->GetJoint(_name->Data());

        if (jointPtrPhys.Valid())
        {
          // Some joints may not be supported, so only add them to the map if
          // the physics entity is valid
          this->entityJointMap.insert(std::make_pair(_entity, jointPtrPhys));
        }
        return true;
      });

  _ecm.EachNew<components::BatterySoC>(
      [&](const Entity & _entity, const components::BatterySoC *)->bool
      {
        // Parent entity of battery is model entity
        this->entityOffMap.insert(std::make_pair(
          _ecm.ParentEntity(_entity), false));
        return true;
      });
}

//////////////////////////////////////////////////
void PhysicsPrivate::RemovePhysicsEntities(const EntityComponentManager &_ecm)
{
  // Assume the world will not be erased
  // Only removing models is supported by ign-physics right now so we only
  // remove links, joints and collisions if they are children of the removed
  // model.
  // We assume the links, joints and collisions will be removed from the
  // physics engine when the containing model gets removed so, here, we only
  // remove the entities from the gazebo entity->physics entity map.
  _ecm.EachRemoved<components::Model>(
      [&](const Entity &_entity, const components::Model *
          /* _model */) -> bool
      {
        // Remove model if found
        auto modelIt = this->entityModelMap.find(_entity);
        if (modelIt != this->entityModelMap.end())
        {
          // Remove child links, collisions and joints first
          for (const auto &childLink :
               _ecm.ChildrenByComponents(_entity, components::Link()))
          {
            for (const auto &childCollision :
                 _ecm.ChildrenByComponents(childLink, components::Collision()))
            {
              auto collIt = this->entityCollisionMap.find(childCollision);
              if (collIt != this->entityCollisionMap.end())
              {
                this->collisionEntityMap.erase(collIt->second);
                this->entityCollisionMap.erase(collIt);
              }
            }
            this->entityLinkMap.erase(childLink);
          }

          for (const auto &childJoint :
               _ecm.ChildrenByComponents(_entity, components::Joint()))
          {
            this->entityJointMap.erase(childJoint);
          }

          // Remove the model from the physics engine
          modelIt->second->Remove();
          this->entityModelMap.erase(_entity);
        }
        return true;
      });
}

//////////////////////////////////////////////////
void PhysicsPrivate::UpdatePhysics(EntityComponentManager &_ecm)
{
  IGN_PROFILE("PhysicsPrivate::UpdatePhysics");
  // Battery state
  _ecm.Each<components::BatterySoC>(
      [&](const Entity & _entity, const components::BatterySoC *_bat)
      {
        if (_bat->Data() <= 0)
          entityOffMap[_ecm.ParentEntity(_entity)] = true;
        else
          entityOffMap[_ecm.ParentEntity(_entity)] = false;
        return true;
      });

  // Handle joint state
  _ecm.Each<components::Joint, components::Name>(
      [&](const Entity &_entity, const components::Joint *,
          const components::Name *_name)
      {
        auto jointIt = this->entityJointMap.find(_entity);
        if (jointIt == this->entityJointMap.end())
          return true;

        // Model is out of battery
        if (this->entityOffMap[_ecm.ParentEntity(_entity)])
        {
          std::size_t nDofs = jointIt->second->GetDegreesOfFreedom();
          for (std::size_t i = 0; i < nDofs; ++i)
          {
            jointIt->second->SetForce(i, 0);
            // TODO(anyone): Only for diff drive, which does not use
            //   JointForceCmd. Remove when it does.
            jointIt->second->SetVelocityCommand(i, 0);
          }
          return true;
        }

        auto posReset = _ecm.Component<components::JointPositionReset>(
            _entity);
        auto velReset = _ecm.Component<components::JointVelocityReset>(
            _entity);

        // Reset the velocity
        if (velReset)
        {
          auto& jointVelocity = velReset->Data();

          if (jointVelocity.size() != jointIt->second->GetDegreesOfFreedom())
          {
            ignwarn << "There is a mismatch in the degrees of freedom "
                    << "between Joint [" << _name->Data() << "(Entity="
                    << _entity << ")] and its JointVelocityReset "
                    << "component. The joint has "
                    << jointIt->second->GetDegreesOfFreedom()
                    << " while the component has "
                    << jointVelocity.size() << ".\n";
            }

            std::size_t nDofs = std::min(
                jointVelocity.size(), jointIt->second->GetDegreesOfFreedom());

            for (std::size_t i = 0; i < nDofs; ++i)
            {
              jointIt->second->SetVelocity(i, jointVelocity[i]);
            }
        }

        // Reset the position
        if (posReset)
        {
          auto &jointPosition = posReset->Data();

          if (jointPosition.size() != jointIt->second->GetDegreesOfFreedom())
          {
            ignwarn << "There is a mismatch in the degrees of freedom "
                    << "between Joint [" << _name->Data() << "(Entity="
                    << _entity << ")] and its JointPositionyReset "
                    << "component. The joint has "
                    << jointIt->second->GetDegreesOfFreedom()
                    << " while the component has "
                    << jointPosition.size() << ".\n";
            }
            std::size_t nDofs = std::min(
                jointPosition.size(), jointIt->second->GetDegreesOfFreedom());
            for (std::size_t i = 0; i < nDofs; ++i)
            {
              jointIt->second->SetPosition(i, jointPosition[i]);
            }
        }

        auto force = _ecm.Component<components::JointForceCmd>(_entity);
        auto velCmd = _ecm.Component<components::JointVelocityCmd>(_entity);

        if (force)
        {
          if (force->Data().size() != jointIt->second->GetDegreesOfFreedom())
          {
            ignwarn << "There is a mismatch in the degrees of freedom between "
                    << "Joint [" << _name->Data() << "(Entity=" << _entity
                    << ")] and its JointForceCmd component. The joint has "
                    << force->Data().size() << " while the component has "
                    << jointIt->second->GetDegreesOfFreedom() << ".\n";
          }
          std::size_t nDofs = std::min(force->Data().size(),
                                       jointIt->second->GetDegreesOfFreedom());
          for (std::size_t i = 0; i < nDofs; ++i)
          {
            jointIt->second->SetForce(i, force->Data()[i]);
          }
        }
        else
        {
          // Only set joint velocity if joint force is not set.
          // If both the cmd and reset components are found, cmd is ignored.
          if (velCmd)
          {
              auto velocityCmd = velCmd->Data();

              if (velReset)
              {
                ignwarn << "Found both JointVelocityReset and "
                        << "JointVelocityCmd components for Joint ["
                        << _name->Data() << "(Entity=" << _entity
                        << "]). Ignoring JointVelocityCmd component."
                        << std::endl;
              }
              else
              {
                if (velocityCmd.size() !=
                      jointIt->second->GetDegreesOfFreedom())
                {
                  ignwarn << "There is a mismatch in the degrees of freedom"
                          << " between Joint [" << _name->Data()
                          << "(Entity=" << _entity<< ")] and its "
                          << "JointVelocityCmd component. The joint has "
                          << jointIt->second->GetDegreesOfFreedom()
                          << " while the component has "
                          << velocityCmd.size() << ".\n";
                  }

                  std::size_t nDofs = std::min(
                    velocityCmd.size(),
                    jointIt->second->GetDegreesOfFreedom());

                  for (std::size_t i = 0; i < nDofs; ++i)
                  {
                    jointIt->second->SetVelocityCommand(i, velocityCmd[i]);
                  }
              }
          }
        }

        return true;
      });

  // Link wrenches
  _ecm.Each<components::ExternalWorldWrenchCmd>(
      [&](const Entity &_entity,
          const components::ExternalWorldWrenchCmd *_wrenchComp)
      {
        auto linkIt = this->entityLinkMap.find(_entity);
        if (linkIt == this->entityLinkMap.end())
          return true;

        math::Vector3 force = msgs::Convert(_wrenchComp->Data().force());
        math::Vector3 torque = msgs::Convert(_wrenchComp->Data().torque());
        linkIt->second->AddExternalForce(math::eigen3::convert(force));
        linkIt->second->AddExternalTorque(math::eigen3::convert(torque));

        return true;
      });

  _ecm.Each<components::Model, components::WorldPoseCmd>(
      [&](const Entity &_entity, const components::Model *,
          const components::WorldPoseCmd *_poseCmd)
      {
        auto modelIt = this->entityModelMap.find(_entity);
        if (modelIt == this->entityModelMap.end())
          return true;

        // Get canonical link offset
        auto canonicalLink = _ecm.ChildrenByComponents(_entity,
            components::CanonicalLink());
        if (canonicalLink.empty())
          return true;

        auto canonicalPoseComp =
            _ecm.Component<components::Pose>(canonicalLink[0]);
        if (nullptr == canonicalPoseComp)
          return true;

        // TODO(addisu) Store the free group instead of searching for it at
        // every iteration
        auto freeGroup = modelIt->second->FindFreeGroup();
        if (freeGroup)
        {
          freeGroup->SetWorldPose(math::eigen3::convert(_poseCmd->Data() *
              canonicalPoseComp->Data()));
        }

        // Process pose commands for static models here, as one-time changes
        const components::Static *staticComp =
          _ecm.Component<components::Static>(_entity);
        if (staticComp && staticComp->Data())
        {
          auto worldPoseComp = _ecm.Component<components::Pose>(_entity);
          if (worldPoseComp)
          {
            auto state = worldPoseComp->SetData(_poseCmd->Data() *
                  canonicalPoseComp->Data(), this->pose3Eql) ?
                ComponentState::OneTimeChange :
                ComponentState::NoChange;
            _ecm.SetChanged(_entity, components::Pose::typeId, state);
          }
        }

        return true;
      });

  // Clear pending commands
  // Note: Removing components from inside an Each call can be dangerous.
  // Instead, we collect all the entities that have the desired components and
  // remove the component from them afterward.
  std::vector<Entity> entitiesWorldCmd;
  _ecm.Each<components::WorldPoseCmd>(
      [&](const Entity &_entity, components::WorldPoseCmd*) -> bool
      {
        entitiesWorldCmd.push_back(_entity);
        return true;
      });

  for (const Entity &entity : entitiesWorldCmd)
  {
    _ecm.RemoveComponent<components::WorldPoseCmd>(entity);
  }
}

//////////////////////////////////////////////////
void PhysicsPrivate::Step(const std::chrono::steady_clock::duration &_dt)
{
  IGN_PROFILE("PhysicsPrivate::Step");
  ignition::physics::ForwardStep::Input input;
  ignition::physics::ForwardStep::State state;
  ignition::physics::ForwardStep::Output output;

  input.Get<std::chrono::steady_clock::duration>() = _dt;

  for (auto &world : this->entityWorldMap)
  {
    world.second->Step(output, state, input);
  }
}

//////////////////////////////////////////////////
void PhysicsPrivate::UpdateSim(EntityComponentManager &_ecm) const
{
  IGN_PROFILE("PhysicsPrivate::UpdateSim");

  // local pose
  _ecm.Each<components::Link, components::Pose, components::ParentEntity>(
      [&](const Entity &_entity, components::Link * /*_link*/,
          components::Pose *_pose,
          const components::ParentEntity *_parent)->bool
      {
        // If parent is static, don't process pose changes as periodic
        const auto *staticComp =
          _ecm.Component<components::Static>(_parent->Data());

        if (staticComp && staticComp->Data())
          return true;

        auto linkIt = this->entityLinkMap.find(_entity);
        if (linkIt != this->entityLinkMap.end())
        {
          auto canonicalLink =
              _ecm.Component<components::CanonicalLink>(_entity);

          // get the pose component of the parent model
          const components::Pose *parentPose =
              _ecm.Component<components::Pose>(_parent->Data());

          auto frameData = linkIt->second->FrameDataRelativeToWorld();
          const auto &worldPose = frameData.pose;

          // if the parentPose is a nullptr, something is wrong with ECS
          // creation
          if (!parentPose)
          {
            ignerr << "The pose component of " << _parent->Data()
                   << " could not be found. This should never happen!\n";
            return true;
          }
          if (canonicalLink)
          {
            // This is the canonical link, update the model
            // The Pose component, _pose, of this link is the initial
            // transform of the link w.r.t its model. This component never
            // changes because it's "fixed" to the model. Instead, we change
            // the model's pose here. The physics engine gives us the pose of
            // this link relative to world so to set the model's pose, we have
            // to post-multiply it by the inverse of the initial transform of
            // the link w.r.t to its model.
            auto mutableParentPose =
              _ecm.Component<components::Pose>(_parent->Data());
            *(mutableParentPose) = components::Pose(_pose->Data().Inverse() +
                                           math::eigen3::convert(worldPose));
            _ecm.SetChanged(_parent->Data(), components::Pose::typeId,
                ComponentState::PeriodicChange);
          }
          else
          {
            // Compute the relative pose of this link from the model
            *_pose = components::Pose(math::eigen3::convert(worldPose) +
                                      parentPose->Data().Inverse());
            _ecm.SetChanged(_entity, components::Pose::typeId,
                ComponentState::PeriodicChange);
          }

          // Populate world poses, velocities and accelerations of the link. For
          // now these components are updated only if another system has created
          // the corresponding component on the entity.
          auto worldPoseComp = _ecm.Component<components::WorldPose>(_entity);
          if (worldPoseComp)
          {
            auto state =
                worldPoseComp->SetData(math::eigen3::convert(frameData.pose),
                this->pose3Eql) ?
                ComponentState::PeriodicChange :
                ComponentState::NoChange;
            _ecm.SetChanged(_entity, components::WorldPose::typeId, state);
          }

          // Velocity in world coordinates
          auto worldLinVelComp =
              _ecm.Component<components::WorldLinearVelocity>(_entity);
          if (worldLinVelComp)
          {
            auto state = worldLinVelComp->SetData(
                  math::eigen3::convert(frameData.linearVelocity),
                  this->vec3Eql) ?
                  ComponentState::PeriodicChange :
                  ComponentState::NoChange;
            _ecm.SetChanged(_entity,
                components::WorldLinearVelocity::typeId, state);
          }

          // Angular velocity in world frame coordinates
          auto worldAngVelComp =
              _ecm.Component<components::WorldAngularVelocity>(_entity);
          if (worldAngVelComp)
          {
            auto state = worldAngVelComp->SetData(
                math::eigen3::convert(frameData.angularVelocity),
                this->vec3Eql) ?
                ComponentState::PeriodicChange :
                ComponentState::NoChange;
            _ecm.SetChanged(_entity,
                components::WorldAngularVelocity::typeId, state);
          }

          // Acceleration in world frame coordinates
          auto worldLinAccelComp =
              _ecm.Component<components::WorldLinearAcceleration>(_entity);
          if (worldLinAccelComp)
          {
            auto state = worldLinAccelComp->SetData(
                math::eigen3::convert(frameData.linearAcceleration),
                this->vec3Eql) ?
                ComponentState::PeriodicChange :
                ComponentState::NoChange;
            _ecm.SetChanged(_entity,
                components::WorldLinearAcceleration::typeId, state);
          }

          // Angular acceleration in world frame coordinates
          auto worldAngAccelComp =
              _ecm.Component<components::WorldAngularAcceleration>(_entity);

          if (worldAngAccelComp)
          {
            auto state = worldAngAccelComp->SetData(
                math::eigen3::convert(frameData.angularAcceleration),
                this->vec3Eql) ?
                ComponentState::PeriodicChange :
                ComponentState::NoChange;
            _ecm.SetChanged(_entity,
                components::WorldAngularAcceleration::typeId, state);
          }

          const Eigen::Matrix3d R_bs = worldPose.linear().transpose(); // NOLINT

          // Velocity in body-fixed frame coordinates
          auto bodyLinVelComp =
              _ecm.Component<components::LinearVelocity>(_entity);
          if (bodyLinVelComp)
          {
            Eigen::Vector3d bodyLinVel = R_bs * frameData.linearVelocity;
            auto state =
                bodyLinVelComp->SetData(math::eigen3::convert(bodyLinVel),
                this->vec3Eql) ?
                ComponentState::PeriodicChange :
                ComponentState::NoChange;
            _ecm.SetChanged(_entity, components::LinearVelocity::typeId, state);
          }

          // Angular velocity in body-fixed frame coordinates
          auto bodyAngVelComp =
              _ecm.Component<components::AngularVelocity>(_entity);
          if (bodyAngVelComp)
          {
            Eigen::Vector3d bodyAngVel = R_bs * frameData.angularVelocity;
            auto state =
                bodyAngVelComp->SetData(math::eigen3::convert(bodyAngVel),
                this->vec3Eql) ?
                ComponentState::PeriodicChange :
                ComponentState::NoChange;
            _ecm.SetChanged(_entity, components::AngularVelocity::typeId,
                state);
          }

          // Acceleration in body-fixed frame coordinates
          auto bodyLinAccelComp =
              _ecm.Component<components::LinearAcceleration>(_entity);
          if (bodyLinAccelComp)
          {
            Eigen::Vector3d bodyLinAccel = R_bs * frameData.linearAcceleration;
            auto state =
                bodyLinAccelComp->SetData(math::eigen3::convert(bodyLinAccel),
                this->vec3Eql)?
                ComponentState::PeriodicChange :
                ComponentState::NoChange;
            _ecm.SetChanged(_entity, components::LinearAcceleration::typeId,
                state);
          }

          // Angular acceleration in world frame coordinates
          auto bodyAngAccelComp =
              _ecm.Component<components::AngularAcceleration>(_entity);
          if (bodyAngAccelComp)
          {
            Eigen::Vector3d bodyAngAccel = R_bs * frameData.angularAcceleration;
            auto state =
                bodyAngAccelComp->SetData(math::eigen3::convert(bodyAngAccel),
                this->vec3Eql) ?
                ComponentState::PeriodicChange :
                ComponentState::NoChange;
            _ecm.SetChanged(_entity, components::AngularAcceleration::typeId,
                state);
          }
        }
        else
        {
          ignwarn << "Unknown link with id " << _entity << " found\n";
        }
        return true;
      });

  // pose/velocity/acceleration of non-link entities such as sensors /
  // collisions. These get updated only if another system has created a
  // components::WorldPose component for the entity.
  // Populated components:
  // * WorldPose
  // * WorldLinearVelocity
  // * AngularVelocity
  // * LinearAcceleration

  // world pose
  _ecm.Each<components::Pose, components::WorldPose,
            components::ParentEntity>(
      [&](const Entity &,
          const components::Pose *_pose, components::WorldPose *_worldPose,
          const components::ParentEntity *_parent)->bool
      {
        // check if parent entity is a link, e.g. entity is sensor / collision
        auto linkIt = this->entityLinkMap.find(_parent->Data());
        if (linkIt != this->entityLinkMap.end())
        {
          const auto entityFrameData =
              this->LinkFrameDataAtOffset(linkIt->second, _pose->Data());

          *_worldPose = components::WorldPose(
              math::eigen3::convert(entityFrameData.pose));
        }

        return true;
      });

  // world linear velocity
  _ecm.Each<components::Pose, components::WorldLinearVelocity,
            components::ParentEntity>(
      [&](const Entity &,
          const components::Pose *_pose,
          components::WorldLinearVelocity *_worldLinearVel,
          const components::ParentEntity *_parent)->bool
      {
        // check if parent entity is a link, e.g. entity is sensor / collision
        auto linkIt = this->entityLinkMap.find(_parent->Data());
        if (linkIt != this->entityLinkMap.end())
        {
          const auto entityFrameData =
              this->LinkFrameDataAtOffset(linkIt->second, _pose->Data());

          // set entity world linear velocity
          *_worldLinearVel = components::WorldLinearVelocity(
              math::eigen3::convert(entityFrameData.linearVelocity));
        }

        return true;
      });

  // body angular velocity
  _ecm.Each<components::Pose, components::AngularVelocity,
            components::ParentEntity>(
      [&](const Entity &,
          const components::Pose *_pose,
          components::AngularVelocity *_angularVel,
          const components::ParentEntity *_parent)->bool
      {
        // check if parent entity is a link, e.g. entity is sensor / collision
        auto linkIt = this->entityLinkMap.find(_parent->Data());
        if (linkIt != this->entityLinkMap.end())
        {
          const auto entityFrameData =
              this->LinkFrameDataAtOffset(linkIt->second, _pose->Data());

          auto entityWorldPose = math::eigen3::convert(entityFrameData.pose);
          ignition::math::Vector3d entityWorldAngularVel =
              math::eigen3::convert(entityFrameData.angularVelocity);

          auto entityBodyAngularVel =
              entityWorldPose.Rot().RotateVectorReverse(entityWorldAngularVel);
          *_angularVel = components::AngularVelocity(entityBodyAngularVel);
        }

        return true;
      });

  // body linear acceleration
  _ecm.Each<components::Pose, components::LinearAcceleration,
            components::ParentEntity>(
      [&](const Entity &,
          const components::Pose *_pose,
          components::LinearAcceleration *_linearAcc,
          const components::ParentEntity *_parent)->bool
      {
        auto linkIt = this->entityLinkMap.find(_parent->Data());
        if (linkIt != this->entityLinkMap.end())
        {
          const auto entityFrameData =
              this->LinkFrameDataAtOffset(linkIt->second, _pose->Data());

          auto entityWorldPose = math::eigen3::convert(entityFrameData.pose);
          ignition::math::Vector3d entityWorldLinearAcc =
              math::eigen3::convert(entityFrameData.linearAcceleration);

          auto entityBodyLinearAcc =
              entityWorldPose.Rot().RotateVectorReverse(entityWorldLinearAcc);
          *_linearAcc = components::LinearAcceleration(entityBodyLinearAcc);
        }

        return true;
      });

  // Clear reset components
  std::vector<Entity> entitiesPositionReset;
  _ecm.Each<components::JointPositionReset>(
      [&](const Entity &_entity, components::JointPositionReset *) -> bool
      {
        entitiesPositionReset.push_back(_entity);
        return true;
      });

  for (const auto entity : entitiesPositionReset)
  {
    _ecm.RemoveComponent<components::JointPositionReset>(entity);
  }

  std::vector<Entity> entitiesVelocityReset;
  _ecm.Each<components::JointVelocityReset>(
      [&](const Entity &_entity, components::JointVelocityReset *) -> bool
      {
        entitiesVelocityReset.push_back(_entity);
        return true;
      });

  for (const auto entity : entitiesVelocityReset)
  {
    _ecm.RemoveComponent<components::JointVelocityReset>(entity);
  }

  // Clear pending commands
  _ecm.Each<components::JointForceCmd>(
      [&](const Entity &, components::JointForceCmd *_force) -> bool
      {
        std::fill(_force->Data().begin(), _force->Data().end(), 0.0);
        return true;
      });

  _ecm.Each<components::ExternalWorldWrenchCmd >(
      [&](const Entity &, components::ExternalWorldWrenchCmd *_wrench) -> bool
      {
        _wrench->Data().Clear();
        return true;
      });

  _ecm.Each<components::JointVelocityCmd>(
      [&](const Entity &, components::JointVelocityCmd *_vel) -> bool
      {
        std::fill(_vel->Data().begin(), _vel->Data().end(), 0.0);
        return true;
      });

  // Update joint positions
  _ecm.Each<components::Joint, components::JointPosition>(
      [&](const Entity &_entity, components::Joint *,
          components::JointPosition *_jointPos) -> bool
      {
        auto jointIt = this->entityJointMap.find(_entity);
        if (jointIt != this->entityJointMap.end())
        {
          _jointPos->Data().resize(jointIt->second->GetDegreesOfFreedom());
          for (std::size_t i = 0; i < jointIt->second->GetDegreesOfFreedom();
               ++i)
          {
            _jointPos->Data()[i] = jointIt->second->GetPosition(i);
          }
        }
        return true;
      });

  // Update joint Velocities
  _ecm.Each<components::Joint, components::JointVelocity>(
      [&](const Entity &_entity, components::Joint *,
          components::JointVelocity *_jointVel) -> bool
      {
        auto jointIt = this->entityJointMap.find(_entity);
        if (jointIt != this->entityJointMap.end())
        {
          _jointVel->Data().resize(jointIt->second->GetDegreesOfFreedom());
          for (std::size_t i = 0; i < jointIt->second->GetDegreesOfFreedom();
               ++i)
          {
            _jointVel->Data()[i] = jointIt->second->GetVelocity(i);
          }
        }
        return true;
      });
  this->UpdateCollisions(_ecm);
}

//////////////////////////////////////////////////
void PhysicsPrivate::UpdateCollisions(EntityComponentManager &_ecm) const
{
  IGN_PROFILE("PhysicsPrivate::UpdateCollisions");
  // Quit early if the ContactData component hasn't been created. This means
  // there are no systems that need contact information
  if (!_ecm.HasComponentType(components::ContactSensorData::typeId))
    return;

  // TODO(addisu) If systems are assumed to only have one world, we should
  // capture the world Entity in a Configure call
  Entity worldEntity = _ecm.EntityByComponents(components::World());

  if (worldEntity == kNullEntity)
  {
    ignerr << "Missing world entity.\n";
    return;
  }

  // Safe to assume this won't throw because the world entity should always be
  // available
  auto worldPhys = this->entityWorldMap.at(worldEntity);

  // Each contact object we get from ign-physics contains the EntityPtrs of the
  // two colliding entities and other data about the contact such as the
  // position. This map groups contacts so that it is easy to query all the
  // contacts of one entity.
  using EntityContactMap =
      std::unordered_map<Entity, std::deque<const WorldType::ContactPoint *>>;

  // This data structure is essentially a mapping between a pair of entities and
  // a list of pointers to their contact object. We use a map inside a map to
  // create msgs::Contact objects conveniently later on.
  std::unordered_map<Entity, EntityContactMap> entityContactMap;

  // Note that we are temporarily storing pointers to elements in this
  // ("allContacts") container. Thus, we must make sure it doesn't get destroyed
  // until the end of this function.
  auto allContacts = worldPhys->GetContactsFromLastStep();
  for (const auto &contactComposite : allContacts)
  {
    const auto &contact = contactComposite.Get<WorldType::ContactPoint>();
    auto coll1It = this->collisionEntityMap.find(contact.collision1);
    auto coll2It = this->collisionEntityMap.find(contact.collision2);

    if ((coll1It != this->collisionEntityMap.end()) &&
        (coll2It != this->collisionEntityMap.end()))
    {
      entityContactMap[coll1It->second][coll2It->second].push_back(&contact);
      entityContactMap[coll2It->second][coll1It->second].push_back(&contact);
    }
  }

  // Go through each collision entity that has a ContactData component and
  // set the component value to the list of contacts that correspond to
  // the collision entity
  _ecm.Each<components::Collision, components::ContactSensorData>(
      [&](const Entity &_collEntity1, components::Collision *,
          components::ContactSensorData *_contacts) -> bool
      {
        if (entityContactMap.find(_collEntity1) == entityContactMap.end())
        {
          // Clear the last contact data
          *_contacts = components::ContactSensorData();
          return true;
        }

        const auto &contactMap = entityContactMap[_collEntity1];

        msgs::Contacts contactsComp;

        for (const auto &[collEntity2, contactData] : contactMap)
        {
          msgs::Contact *contactMsg = contactsComp.add_contact();
          contactMsg->mutable_collision1()->set_id(_collEntity1);
          contactMsg->mutable_collision2()->set_id(collEntity2);
          for (const auto &contact : contactData)
          {
            auto *position = contactMsg->add_position();
            position->set_x(contact->point.x());
            position->set_y(contact->point.y());
            position->set_z(contact->point.z());
          }
        }
        *_contacts = components::ContactSensorData(contactsComp);

        return true;
      });
}

physics::FrameData3d PhysicsPrivate::LinkFrameDataAtOffset(
      const LinkPtrType &_link, const math::Pose3d &_pose) const
{
  physics::FrameData3d parent;
  parent.pose = math::eigen3::convert(_pose);
  physics::RelativeFrameData3d relFrameData(_link->GetFrameID(), parent);
  return this->engine->Resolve(relFrameData, physics::FrameID::World());
}

IGNITION_ADD_PLUGIN(Physics,
                    ignition::gazebo::System,
                    Physics::ISystemConfigure,
                    Physics::ISystemUpdate)

IGNITION_ADD_PLUGIN_ALIAS(Physics, "ignition::gazebo::systems::Physics")<|MERGE_RESOLUTION|>--- conflicted
+++ resolved
@@ -52,6 +52,9 @@
 #include <ignition/physics/Shape.hh>
 #include <ignition/physics/SphereShape.hh>
 #include <ignition/physics/mesh/MeshShape.hh>
+#include <ignition/physics/sdf/ConstructCollision.hh>
+#include <ignition/physics/sdf/ConstructJoint.hh>
+#include <ignition/physics/sdf/ConstructLink.hh>
 #include <ignition/physics/sdf/ConstructModel.hh>
 #include <ignition/physics/sdf/ConstructVisual.hh>
 #include <ignition/physics/sdf/ConstructWorld.hh>
@@ -97,11 +100,8 @@
 #include "ignition/gazebo/components/ParentLinkName.hh"
 #include "ignition/gazebo/components/ExternalWorldWrenchCmd.hh"
 #include "ignition/gazebo/components/JointForceCmd.hh"
-<<<<<<< HEAD
 #include "ignition/gazebo/components/Physics.hh"
-=======
 #include "ignition/gazebo/components/PhysicsEnginePlugin.hh"
->>>>>>> 4eba8554
 #include "ignition/gazebo/components/Pose.hh"
 #include "ignition/gazebo/components/PoseCmd.hh"
 #include "ignition/gazebo/components/Static.hh"
@@ -135,6 +135,9 @@
           ignition::physics::GetBasicJointState,
           ignition::physics::SetBasicJointState,
           ignition::physics::SetJointVelocityCommandFeature,
+          ignition::physics::sdf::ConstructSdfCollision,
+          ignition::physics::sdf::ConstructSdfJoint,
+          ignition::physics::sdf::ConstructSdfLink,
           ignition::physics::sdf::ConstructSdfModel,
           ignition::physics::sdf::ConstructSdfVisual,
           ignition::physics::sdf::ConstructSdfWorld
@@ -258,64 +261,6 @@
 }
 
 //////////////////////////////////////////////////
-<<<<<<< HEAD
-void Physics::Configure(const Entity &/*_entity*/,
-    const std::shared_ptr<const sdf::Element> &/*_sdf*/,
-    EntityComponentManager &_ecm,
-    EventManager &/*_eventMgr*/)
-{
-  // Read physics engine type
-  std::string engineType = "dart";
-  Entity worldEntity = _ecm.EntityByComponents(components::World());
-  auto physics = _ecm.Component<components::Physics>(worldEntity);
-  if (physics)
-    engineType = physics->Data().EngineType();
-
-  // Check whether engine type is implemented
-  if (engineType != "dart" && engineType != "bullet")
-  {
-    ignerr << "Unregistered physics engine [" << engineType << "], the default"
-           << " [dart] will be used instead.\n";
-    engineType = "dart";
-  }
-
-  // Load physics engine plugin
-  std::string libPath;
-  std::string className;
-  if (engineType == "dart")
-  {
-    libPath = dartsim_plugin_LIB;
-    className = "ignition::physics::dartsim::Plugin";
-  }
-  else if (engineType == "bullet")
-  {
-    libPath = bullet_plugin_LIB;
-    className = "ignition::physics::bullet::Plugin";
-  }
-
-  ignition::plugin::Loader pl;
-  // libPaths are defined by cmake
-  std::unordered_set<std::string> plugins = pl.LoadLib(libPath);
-  if (!plugins.empty())
-  {
-    ignition::plugin::PluginPtr plugin = pl.Instantiate(className);
-
-    if (plugin)
-    {
-      this->dataPtr->engine = ignition::physics::RequestEngine<
-        ignition::physics::FeaturePolicy3d,
-        PhysicsPrivate::MinimumFeatureList>::From(plugin);
-      ignmsg << "Running engine: " << this->dataPtr->engine->GetName() << "\n";
-    }
-    else
-    {
-      ignerr << "Unable to instantiate " << className << ".\n";
-    }
-  }
-  else
-  {
-    ignerr << "Unable to load the " << libPath << " library.\n";
-=======
 void Physics::Configure(const Entity &_entity,
     const std::shared_ptr<const sdf::Element> &_sdf,
     EntityComponentManager &_ecm,
@@ -377,7 +322,6 @@
   if (plugins.empty())
   {
     ignerr << "Unable to load the [" << pathToLib << "] library.\n";
->>>>>>> 4eba8554
     return;
   }
 
