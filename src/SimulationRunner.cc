--- conflicted
+++ resolved
@@ -94,17 +94,11 @@
       std::bind(&SimulationRunner::LoadPlugins, this, std::placeholders::_1,
       std::placeholders::_2));
 
-<<<<<<< HEAD
   // Create the level manager
   this->levelMgr = std::make_unique<LevelManager>(this, _useLevels);
 
   // Load the active levels
   this->levelMgr->UpdateLevelsState();
-=======
-  // Create entities and components
-  auto creator = SdfEntityCreator(this->entityCompMgr, this->eventMgr);
-  creator.CreateEntities(_world);
->>>>>>> 131c6820
 
   // World control
   transport::NodeOptions opts;
