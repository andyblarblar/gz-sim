--- conflicted
+++ resolved
@@ -4,13 +4,11 @@
 
 ### Ignition Gazebo 2.2.X
 
-<<<<<<< HEAD
 1. The DiffDrive system publishes odometry information. 
     * [Pull Request 368](https://bitbucket.org/ignitionrobotics/ign-gazebo/pull-requests/368)
-=======
+
 1. Allow attaching plugins to sensors from a server config.
     * [Pull Request 366](https://bitbucket.org/ignitionrobotics/ign-gazebo/pull-requests/366)
->>>>>>> 62aa561f
 
 1.  Remove world name from frame_ids
     * [Pull Request 364](https://bitbucket.org/ignitionrobotics/ign-gazebo/pull-requests/364)
