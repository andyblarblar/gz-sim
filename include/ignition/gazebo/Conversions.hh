/*
 * Copyright (C) 2018 Open Source Robotics Foundation
 *
 * Licensed under the Apache License, Version 2.0 (the "License");
 * you may not use this file except in compliance with the License.
 * You may obtain a copy of the License at
 *
 *     http://www.apache.org/licenses/LICENSE-2.0
 *
 * Unless required by applicable law or agreed to in writing, software
 * distributed under the License is distributed on an "AS IS" BASIS,
 * WITHOUT WARRANTIES OR CONDITIONS OF ANY KIND, either express or implied.
 * See the License for the specific language governing permissions and
 * limitations under the License.
 *
*/
#ifndef IGNITION_GAZEBO_CONVERSIONS_HH_
#define IGNITION_GAZEBO_CONVERSIONS_HH_

#include <ignition/msgs/actor.pb.h>
#include <ignition/msgs/atmosphere.pb.h>
#include <ignition/msgs/axis.pb.h>
#include <ignition/msgs/entity.pb.h>
#include <ignition/msgs/geometry.pb.h>
#include <ignition/msgs/gui.pb.h>
#include <ignition/msgs/inertial.pb.h>
#include <ignition/msgs/light.pb.h>
#include <ignition/msgs/material.pb.h>
#include <ignition/msgs/particle_emitter.pb.h>
#include <ignition/msgs/plugin.pb.h>
#include <ignition/msgs/plugin_v.pb.h>
#include <ignition/msgs/physics.pb.h>
#include <ignition/msgs/scene.pb.h>
#include <ignition/msgs/sensor.pb.h>
#include <ignition/msgs/sensor_noise.pb.h>
#include <ignition/msgs/time.pb.h>
#include <ignition/msgs/world_stats.pb.h>

#include <chrono>
#include <string>

#include <ignition/common/Console.hh>
#include <ignition/math/Inertial.hh>
#include <sdf/Actor.hh>
#include <sdf/Atmosphere.hh>
#include <sdf/Collision.hh>
#include <sdf/Geometry.hh>
#include <sdf/Gui.hh>
#include <sdf/JointAxis.hh>
#include <sdf/Light.hh>
#include <sdf/Material.hh>
#include <sdf/Noise.hh>
#include <sdf/ParticleEmitter.hh>
#include <sdf/Plugin.hh>
#include <sdf/Physics.hh>
#include <sdf/Scene.hh>
#include <sdf/Sensor.hh>

#include "ignition/gazebo/config.hh"
#include "ignition/gazebo/Export.hh"
#include "ignition/gazebo/Types.hh"

namespace ignition
{
  namespace gazebo
  {
    // Inline bracket to help doxygen filtering.
    inline namespace IGNITION_GAZEBO_VERSION_NAMESPACE {
    /// \brief Helper function that sets a mutable msgs::SensorNoise object
    /// to the values contained in a sdf::Noise object.
    /// \param[out] _msg SensorNoise message to set.
    /// \param[in] _sdf SDF Noise object.
    void IGNITION_GAZEBO_VISIBLE
    set(msgs::SensorNoise *_msg, const sdf::Noise &_sdf);

    /// \brief Helper function that sets a mutable msgs::WorldStatistics object
    /// to the values contained in a gazebo::UpdateInfo  object.
    /// \param[out] _msg WorldStatistics message to set.
    /// \param[in] _in UpdateInfo object.
    void IGNITION_GAZEBO_VISIBLE
    set(msgs::WorldStatistics *_msg, const UpdateInfo &_in);

    /// \brief Helper function that sets a mutable msgs::Time object
    /// to the values contained in a std::chrono::steady_clock::duration
    /// object.
    /// \param[out] _msg Time message to set.
    /// \param[in] _in Chrono duration object.
    void IGNITION_GAZEBO_VISIBLE
    set(msgs::Time *_msg, const std::chrono::steady_clock::duration &_in);

    /// \brief Generic conversion from an SDF geometry to another type.
    /// \param[in] _in SDF geometry.
    /// \return Conversion result.
    /// \tparam Out Output type.
    template<class Out>
    Out convert(const sdf::Geometry &_in)
    {
      (void)_in;
      Out::ConversionNotImplemented;
    }

    /// \brief Specialized conversion from an SDF geometry to a geometry
    /// message.
    /// \param[in] _in SDF geometry.
    /// \return Geometry message.
    template<>
    msgs::Geometry convert(const sdf::Geometry &_in);

    /// \brief Generic conversion from a msgs Pose to another type.
    /// \param[in] _in msgs Pose
    /// \return Conversion result.
    /// \tparam Out Output type.
    template<class Out>
    Out convert(const msgs::Pose &_in)
    {
      (void)_in;
      Out::ConversionNotImplemented;
    }

    /// \brief Specialized conversion for msgs Pose to math Pose
    /// \param[in] _in msgs Pose
    /// \return math Pose.
    template<>
    math::Pose3d convert(const msgs::Pose &_in);

    /// \brief Generic conversion from a geometry message to another type.
    /// \param[in] _in Geometry message.
    /// \return Conversion result.
    /// \tparam Out Output type.
    template<class Out>
    Out convert(const msgs::Geometry &_in)
    {
      (void)_in;
      Out::ConversionNotImplemented;
    }

    /// \brief Specialized conversion from a geometry message to a geometry
    /// SDF object.
    /// \param[in] _in Geometry message.
    /// \return SDF geometry.
    template<>
    sdf::Geometry convert(const msgs::Geometry &_in);

    /// \brief Generic conversion from an SDF material to another type.
    /// \param[in] _in SDF material.
    /// \return Conversion result.
    /// \tparam Out Output type.
    template<class Out>
    Out convert(const sdf::Material &_in)
    {
      (void)_in;
      Out::ConversionNotImplemented;
    }

    /// \brief Specialized conversion from an SDF material to a material
    /// message.
    /// \param[in] _in SDF material.
    /// \return Material message.
    template<>
    msgs::Material convert(const sdf::Material &_in);

    /// \brief Generic conversion from a material message to another type.
    /// \param[in] _in Material message.
    /// \return Conversion result.
    /// \tparam Out Output type.
    template<class Out>
    Out convert(const msgs::Material &_in)
    {
      (void)_in;
      Out::ConversionNotImplemented;
    }

    /// \brief Specialized conversion from a material message to a material
    /// SDF object.
    /// \param[in] _in Material message.
    /// \return SDF material.
    template<>
    sdf::Material convert(const msgs::Material &_in);

    /// \brief Generic conversion from an SDF actor to another type.
    /// \param[in] _in SDF actor.
    /// \return Conversion result.
    /// \tparam Out Output type.
    template<class Out>
    Out convert(const sdf::Actor &_in)
    {
      (void)_in;
      Out::ConversionNotImplemented;
    }

    /// \brief Specialized conversion from an SDF actor to an actor
    /// message.
    /// \param[in] _in SDF actor.
    /// \return Actor message.
    template<>
    msgs::Actor convert(const sdf::Actor &_in);

    /// \brief Generic conversion from an actor message to another type.
    /// \param[in] _in Actor message.
    /// \return Conversion result.
    /// \tparam Out Output type.
    template<class Out>
    Out convert(const msgs::Actor& _in)
    {
      (void)_in;
      Out::ConversionNotImplemented;
    }

    /// \brief Specialized conversion from an actor message to an actor
    /// SDF object.
    /// \param[in] _in Actor message.
    /// \return Actor SDF object.
    template<>
    sdf::Actor convert(const msgs::Actor &_in);

    /// \brief Generic conversion from an SDF light to another type.
    /// \param[in] _in SDF light.
    /// \return Conversion result.
    /// \tparam Out Output type.
    template<class Out>
    Out convert(const sdf::Light &_in)
    {
      (void)_in;
      Out::ConversionNotImplemented;
    }

    /// \brief Specialized conversion from an SDF light to a light
    /// message.
    /// \param[in] _in SDF light.
    /// \return Light message.
    template<>
    msgs::Light convert(const sdf::Light &_in);

    /// \brief Generic conversion from a SDF light type to string.
    /// \param[in] _in SDF light type.
    /// \return Conversion result.
    /// \tparam Out Output type.
    std::string IGNITION_GAZEBO_VISIBLE
    convert(const sdf::LightType &_in);

    /// \brief Generic conversion from a light message to another type.
    /// \param[in] _in Light message.
    /// \return Conversion result.
    /// \tparam Out Output type.
    template<class Out>
    Out convert(const msgs::Light& _in)
    {
      (void)_in;
      Out::ConversionNotImplemented;
    }

    /// \brief Specialized conversion from a light message to a light
    /// SDF object.
    /// \param[in] _in Light message.
    /// \return Light SDF object.
    template<>
    sdf::Light convert(const msgs::Light &_in);

    /// \brief Specialized conversion from a string to a sdf light type
    /// \param[in] _in String with the light type.
    /// \return Light type emun SDF object.
    sdf::LightType IGNITION_GAZEBO_VISIBLE
    convert(const std::string &_in);

    /// \brief Generic conversion from an SDF gui to another type.
    /// \param[in] _in SDF gui.
    /// \return Conversion result.
    /// \tparam Out Output type.
    template<class Out>
    Out convert(const sdf::Gui &_in)
    {
      (void)_in;
      Out::ConversionNotImplemented;
    }

    /// \brief Specialized conversion from an SDF gui to a gui message.
    /// \param[in] _in SDF gui.
    /// \return Gui message.
    template<>
    msgs::GUI convert(const sdf::Gui &_in);

    /// \brief Generic conversion from a steady clock duration to another type.
    /// \param[in] _in Steady clock duration.
    /// \return Conversion result.
    /// \tparam Out Output type.
    template<class Out>
    Out convert(const std::chrono::steady_clock::duration &_in)
    {
      (void)_in;
      Out::ConversionNotImplemented;
    }

    /// \brief Specialized conversion from a steady clock duration to a time
    /// message.
    /// \param[in] _in Steady clock duration.
    /// \return Ignition time message.
    template<>
    msgs::Time convert(const std::chrono::steady_clock::duration &_in);

    /// \brief Generic conversion from a time message to another type.
    /// \param[in] _in Time message.
    /// \return Conversion result.
    /// \tparam Out Output type.
    template<class Out>
    Out convert(const msgs::Time &_in)
    {
      (void)_in;
      Out::ConversionNotImplemented;
    }

    /// \brief Specialized conversion from a time message to a steady clock
    /// duration.
    /// \param[in] _in Time message.
    /// \return Steady clock duration.
    template<>
    std::chrono::steady_clock::duration convert(const msgs::Time &_in);

    /// \brief Generic conversion from a math inertial to another type.
    /// \param[in] _in Math inertial.
    /// \return Conversion result.
    /// \tparam Out Output type.
    template<class Out>
    Out convert(const math::Inertiald &_in)
    {
      (void)_in;
      Out::ConversionNotImplemented;
    }

    /// \brief Specialized conversion from a math inertial to an inertial
    /// message.
    /// \param[in] _in Math inertial.
    /// \return Inertial message.
    template<>
    msgs::Inertial convert(const math::Inertiald &_in);

    /// \brief Generic conversion from an inertial message to another type.
    /// \param[in] _in Inertial message.
    /// \return Conversion result.
    /// \tparam Out Output type.
    template<class Out>
    Out convert(const msgs::Inertial &_in)
    {
      (void)_in;
      Out::ConversionNotImplemented;
    }

    /// \brief Specialized conversion from an inertial message to an inertial
    /// math object.
    /// \param[in] _in Inertial message.
    /// \return math inertial.
    template<>
    math::Inertiald convert(const msgs::Inertial &_in);

    /// \brief Generic conversion from an SDF joint axis to another type.
    /// \param[in] _in SDF joint axis.
    /// \return Conversion result.
    /// \tparam Out Output type.
    template<class Out>
    Out convert(const sdf::JointAxis &_in)
    {
      (void)_in;
      Out::ConversionNotImplemented;
    }

    /// \brief Specialized conversion from an SDF joint axis to an axis
    /// message.
    /// \param[in] _in SDF joint axis.
    /// \return Axis message.
    template<>
    msgs::Axis convert(const sdf::JointAxis &_in);

    /// \brief Generic conversion from an axis message to another type.
    /// \param[in] _in Axis message.
    /// \return Conversion result.
    /// \tparam Out Output type.
    template<class Out>
    Out convert(const msgs::Axis &_in)
    {
      (void)_in;
      Out::ConversionNotImplemented;
    }

    /// \brief Specialized conversion from an axis message to a joint axis
    /// SDF object.
    /// \param[in] _in Axis message.
    /// \return SDF joint axis.
    template<>
    sdf::JointAxis convert(const msgs::Axis &_in);

    /// \brief Generic conversion from an SDF scene to another type.
    /// \param[in] _in SDF scene.
    /// \return Conversion result.
    /// \tparam Out Output type.
    template<class Out>
    Out convert(const sdf::Scene &_in)
    {
      (void)_in;
      Out::ConversionNotImplemented;
    }

    /// \brief Specialized conversion from an SDF scene to a scene message
    /// \param[in] _in SDF scene.
    /// \return Scene message.
    template<>
    msgs::Scene convert(const sdf::Scene &_in);

    /// \brief Generic conversion from a scene message to another type.
    /// \param[in] _in Scene  message.
    /// \return Conversion result.
    /// \tparam Out Output type.
    template<class Out>
    Out convert(const msgs::Scene &_in)
    {
      (void)_in;
      Out::ConversionNotImplemented;
    }

    /// \brief Specialized conversion from a scene message to a scene
    /// SDF object.
    /// \param[in] _in Scene message.
    /// \return SDF scene.
    template<>
    sdf::Scene convert(const msgs::Scene &_in);

    /// \brief Generic conversion from an SDF atmosphere to another type.
    /// \param[in] _in SDF atmosphere.
    /// \return Conversion result.
    /// \tparam Out Output type.
    template<class Out>
    Out convert(const sdf::Atmosphere &_in)
    {
      (void)_in;
      Out::ConversionNotImplemented;
    }

    /// \brief Specialized conversion from an SDF atmosphere to an atmosphere
    /// message
    /// \param[in] _in SDF atmosphere.
    /// \return Atmosphere message.
    template<>
    msgs::Atmosphere convert(const sdf::Atmosphere &_in);

    /// \brief Generic conversion from an atmosphere message to another type.
    /// \param[in] _in Atmosphere message.
    /// \return Conversion result.
    /// \tparam Out Output type.
    template<class Out>
    Out convert(const msgs::Atmosphere &_in)
    {
      (void)_in;
      Out::ConversionNotImplemented;
    }

    /// \brief Specialized conversion from an atmosphere message to an
    /// atmosphere SDF object.
    /// \param[in] _in Atmosphere message.
    /// \return SDF scene.
    template<>
    sdf::Atmosphere convert(const msgs::Atmosphere &_in);


    /// \brief Generic conversion from an SDF Physics to another type.
    /// \param[in] _in SDF Physics.
    /// \return Conversion result.
    /// \tparam Out Output type.
    template<class Out>
    Out convert(const sdf::Physics &_in)
    {
      (void)_in;
      Out::ConversionNotImplemented;
    }

    /// \brief Specialized conversion from an SDF physics to a physics
    /// message.
    /// \param[in] _in SDF physics.
    /// \return Physics message.
    template<>
    msgs::Physics convert(const sdf::Physics &_in);

    /// \brief Generic conversion from a physics message to another type.
    /// \param[in] _in Physics message.
    /// \return Conversion result.
    /// \tparam Out Output type.
    template<class Out>
    Out convert(const msgs::Physics &_in)
    {
      (void)_in;
      Out::ConversionNotImplemented;
    }

    /// \brief Specialized conversion from a physics message to a physics
    /// SDF object.
    /// \param[in] _in Physics message.
    /// \return SDF physics.
    template<>
    sdf::Physics convert(const msgs::Physics &_in);


    /// \brief Generic conversion from an SDF Sensor to another type.
    /// \param[in] _in SDF Sensor.
    /// \return Conversion result.
    /// \tparam Out Output type.
    template<class Out>
    Out convert(const sdf::Sensor &_in)
    {
      (void)_in;
      Out::ConversionNotImplemented;
    }

    /// \brief Specialized conversion from an SDF sensor to a sensor
    /// message.
    /// \param[in] _in SDF sensor.
    /// \return Sensor message.
    template<>
    msgs::Sensor convert(const sdf::Sensor &_in);

    /// \brief Generic conversion from a sensor message to another type.
    /// \param[in] _in Sensor message.
    /// \return Conversion result.
    /// \tparam Out Output type.
    template<class Out>
    Out convert(const msgs::Sensor &_in)
    {
      (void)_in;
      Out::ConversionNotImplemented;
    }

    /// \brief Specialized conversion from a sensor message to a sensor
    /// SDF object.
    /// \param[in] _in Sensor message.
    /// \return SDF sensor.
    template<>
    sdf::Sensor convert(const msgs::Sensor &_in);

    /// \brief Generic conversion from a sensor noise message to another type.
    /// \param[in] _in SensorNoise message.
    /// \return Conversion result.
    /// \tparam Out Output type.
    template<class Out>
    Out convert(const msgs::SensorNoise &_in)
    {
      (void)_in;
      Out::ConversionNotImplemented;
    }

    /// \brief Specialized conversion from a sensor noise message to a noise
    /// SDF object.
    /// \param[in] _in Sensor noise message.
    /// \return SDF noise.
    template<>
    sdf::Noise convert(const msgs::SensorNoise &_in);

    /// \brief Generic conversion from a world statistics message to another
    /// type.
    /// \param[in] _in WorldStatistics message.
    /// \return Conversion result.
    /// \tparam Out Output type.
    template<class Out>
    Out convert(const msgs::WorldStatistics &_in)
    {
      (void)_in;
      Out::ConversionNotImplemented;
    }

    /// \brief Specialized conversion from a world statistics message to an
    /// `ignition::gazebo::UpdateInfo` object.
    /// \param[in] _in WorldStatistics message.
    /// \return Update info.
    template<>
    UpdateInfo convert(const msgs::WorldStatistics &_in);

    /// \brief Generic conversion from update info to another type.
    /// \param[in] _in Update info.
    /// \return Conversion result.
    /// \tparam Out Output type.
    template<class Out>
    Out convert(const UpdateInfo &_in)
    {
      (void)_in;
      Out::ConversionNotImplemented;
    }

    /// \brief Specialized conversion from update info to a world statistics
    /// message.
    /// \param[in] _in Update info.
    /// \return World statistics message.
    template<>
    msgs::WorldStatistics convert(const UpdateInfo &_in);

    /// \brief Generic conversion from an SDF collision to another type.
    /// \param[in] _in SDF collision.
    /// \return Conversion result.
    /// \tparam Out Output type.
    template<class Out>
    Out convert(const sdf::Collision &_in)
    {
      (void)_in;
      Out::ConversionNotImplemented;
    }

    /// \brief Specialized conversion from an SDF collision to a collision
    /// message.
    /// \param[in] _in SDF collision.
    /// \return Collision message.
    template<>
    msgs::Collision convert(const sdf::Collision &_in);

    /// \brief Generic conversion from a collision message to another type.
    /// \param[in] _in Collision message.
    /// \return Conversion result.
    /// \tparam Out Output type.
    template<class Out>
    Out convert(const msgs::Collision &_in)
    {
      (void)_in;
      Out::ConversionNotImplemented;
    }

    /// \brief Specialized conversion from a collision message to a collision
    /// SDF object.
    /// \param[in] _in Collision message.
    /// \return SDF collision.
    template<>
    sdf::Collision convert(const msgs::Collision &_in);

    /// \brief Generic conversion from a string to another type.
    /// \param[in] _in string.
    /// \return Conversion result.
    /// \tparam Out Output type.
    template<class Out>
    Out convert(const std::string &_in)
    {
      (void)_in;
      Out::ConversionNotImplemented;
    }

    /// \brief Specialized conversion from a string to an Entity_Type msg.
    /// \param[in] _in string message.
    /// \return Entity_Type.
    template<>
    msgs::Entity_Type convert(const std::string &_in);

    /// \brief Generic conversion from axis aligned box object to another type.
    /// \param[in] _in Axis aligned box object.
    /// \return Conversion result.
    /// \tparam Out Output type.
    template<class Out>
    Out convert(const math::AxisAlignedBox &_in)
    {
      (void)_in;
      Out::ConversionNotImplemented;
    }

    /// \brief Specialized conversion from a math axis aligned box object to an
    /// axis aligned box message
    /// \param[in] _in Axis aligned box message
    /// \return Axis aligned box message.
    template<>
    msgs::AxisAlignedBox convert(const math::AxisAlignedBox &_in);

    /// \brief Generic conversion from an axis aligned box message to another
    /// type.
    /// \param[in] _in Axis aligned box message
    /// \return Conversion result.
    /// \tparam Out Output type.
    template<class Out>
    Out convert(const msgs::AxisAlignedBox &_in)
    {
      (void)_in;
      Out::ConversionNotImplemented;
    }

    /// \brief Specialized conversion from an math axis aligned box message to
    /// an axis aligned box object.
    /// \param[in] _in Axis aligned box object
    /// \return Axis aligned box object.
    template<>
    math::AxisAlignedBox convert(const msgs::AxisAlignedBox &_in);

    /// \brief Generic conversion from a particle emitter SDF object to another
    /// type.
    /// \param[in] _in Particle emitter SDF object.
    /// \return Conversion result.
    /// \tparam Out Output type.
    template<class Out>
    Out convert(const sdf::ParticleEmitter &/*_in*/)
    {
      Out::ConversionNotImplemented;
    }

    /// \brief Specialized conversion from a particle emitter SDF object to
    /// a particle emitter message object.
    /// \param[in] _in Particle emitter SDF object.
    /// \return Particle emitter message.
    template<>
    msgs::ParticleEmitter convert(const sdf::ParticleEmitter &_in);

    /// \brief Generic conversion from a particle emitter SDF object to another
    /// type.
    /// \param[in] _in Particle emitter SDF object.
    /// \return Conversion result.
    /// \tparam Out Output type.
    template<class Out>
    Out convert(const msgs::ParticleEmitter &/*_in*/)
    {
      Out::ConversionNotImplemented;
    }

    /// \brief Specialized conversion from a particle emitter SDF object to
    /// a particle emitter message object.
    /// \param[in] _in Particle emitter SDF object.
    /// \return Particle emitter message.
    template<>
    sdf::ParticleEmitter convert(const msgs::ParticleEmitter &_in);

    /// \brief Generic conversion from an SDF element to another type.
    /// \param[in] _in SDF element.
    /// \return Conversion result.
    /// \tparam Out Output type.
    template<class Out>
    Out convert(const sdf::Element &/*_in*/)
    {
      Out::ConversionNotImplemented;
    }

    /// \brief Specialized conversion from an SDF element to a plugin message.
    /// \param[in] _in SDF element.
    /// \return Plugin message.
    template<>
    msgs::Plugin convert(const sdf::Element &_in);

    /// \brief Generic conversion from an SDF plugin to another type.
    /// \param[in] _in SDF plugin.
    /// \return Conversion result.
    /// \tparam Out Output type.
    template<class Out>
    Out convert(const sdf::Plugin &/*_in*/)
    {
      Out::ConversionNotImplemented;
    }

    /// \brief Specialized conversion from an SDF plugin to a plugin message.
    /// \param[in] _in SDF plugin.
    /// \return Plugin message.
    template<>
    msgs::Plugin convert(const sdf::Plugin &_in);

    /// \brief Generic conversion from an SDF plugins to another type.
    /// \param[in] _in SDF plugins.
    /// \return Conversion result.
    /// \tparam Out Output type.
    template<class Out>
    Out convert(const sdf::Plugins &/*_in*/)
    {
      Out::ConversionNotImplemented;
    }

    /// \brief Specialized conversion from an SDF plugins to a plugin_v message.
    /// \param[in] _in SDF plugins.
    /// \return Plugin_V message.
    template<>
    msgs::Plugin_V convert(const sdf::Plugins &_in);

    /// \brief Generic conversion from a msgs::Plugin to another type.
    /// \param[in] _in msgs::Plugin.
    /// \return Conversion result.
    /// \tparam Out Output type.
    template<class Out>
    Out convert(const msgs::Plugin &/*_in*/)
    {
      Out::ConversionNotImplemented;
    }

    /// \brief Specialized conversion from a msgs::Plugin to an sdf::Plugin.
    /// \param[in] _in msgs::Plugin.
    /// \return sdf::Plugin.
    template<>
<<<<<<< HEAD
    sdf::Plugin convert(const sdf::Plugin &_in);
=======
    sdf::Plugin convert(const msgs::Plugin &_in);
>>>>>>> 255e1e0d

    /// \brief Generic conversion from a msgs::Plugin_V to another type.
    /// \param[in] _in msgs::Plugin_V.
    /// \return Conversion result.
    /// \tparam Out Output type.
    template<class Out>
    Out convert(const msgs::Plugin_V &/*_in*/)
    {
      Out::ConversionNotImplemented;
    }

    /// \brief Specialized conversion from a msgs::Plugin_V to an sdf::Plugins.
    /// \param[in] _in msgs::Plugin_V.
    /// \return sdf::Plugins.
    template<>
    sdf::Plugins convert(const msgs::Plugin_V &_in);
    }
  }
}
#endif<|MERGE_RESOLUTION|>--- conflicted
+++ resolved
@@ -775,11 +775,7 @@
     /// \param[in] _in msgs::Plugin.
     /// \return sdf::Plugin.
     template<>
-<<<<<<< HEAD
-    sdf::Plugin convert(const sdf::Plugin &_in);
-=======
     sdf::Plugin convert(const msgs::Plugin &_in);
->>>>>>> 255e1e0d
 
     /// \brief Generic conversion from a msgs::Plugin_V to another type.
     /// \param[in] _in msgs::Plugin_V.
