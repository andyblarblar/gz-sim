/*
 * Copyright (C) 2020 Open Source Robotics Foundation
 *
 * Licensed under the Apache License, Version 2.0 (the "License");
 * you may not use this file except in compliance with the License.
 * You may obtain a copy of the License at
 *
 *     http://www.apache.org/licenses/LICENSE-2.0
 *
 * Unless required by applicable law or agreed to in writing, software
 * distributed under the License is distributed on an "AS IS" BASIS,
 * WITHOUT WARRANTIES OR CONDITIONS OF ANY KIND, either express or implied.
 * See the License for the specific language governing permissions and
 * limitations under the License.
 *
*/

#ifndef IGNITION_GAZEBO_GUI_COMPONENTINSPECTOR_HH_
#define IGNITION_GAZEBO_GUI_COMPONENTINSPECTOR_HH_

#include <map>
#include <memory>
#include <string>

#include <sdf/Physics.hh>

#include <ignition/math/Pose3.hh>
#include <ignition/math/Vector3.hh>

#include <ignition/gazebo/components/Component.hh>
#include <ignition/gazebo/gui/GuiSystem.hh>
#include <ignition/gazebo/Types.hh>

#include <ignition/msgs/light.pb.h>

#include "Types.hh"

namespace ignition
{
namespace gazebo
{
  class ComponentInspectorPrivate;

  /// \brief Specialized to set string data.
  /// \param[in] _item Item whose data will be set.
  /// \param[in] _data Data to set.
  template<>
  void setData(QStandardItem *_item, const std::string &_data);

  /// \brief Specialized to set pose data.
  /// \param[in] _item Item whose data will be set.
  /// \param[in] _data Data to set.
  template<>
  void setData(QStandardItem *_item, const math::Pose3d &_data);

  /// \brief Specialized to set light data.
  /// \param[in] _item Item whose data will be set.
  /// \param[in] _data Data to set.
  template<>
  void setData(QStandardItem *_item, const msgs::Light &_data);

  /// \brief Specialized to set vector data.
  /// \param[in] _item Item whose data will be set.
  /// \param[in] _data Data to set.
  template<>
  void setData(QStandardItem *_item, const math::Vector3d &_data);

  /// \brief Specialized to set Physics data.
  /// \param[in] _item Item whose data will be set.
  /// \param[in] _data Data to set.
  template<>
  void setData(QStandardItem *_item, const sdf::Physics &_data);

  /// \brief Specialized to set Spherical Coordinates data.
  /// \param[in] _item Item whose data will be set.
  /// \param[in] _data Data to set.
  template<>
  void setData(QStandardItem *_item, const math::SphericalCoordinates &_data);

  /// \brief Specialized to set boolean data.
  /// \param[in] _item Item whose data will be set.
  /// \param[in] _data Data to set.
  template<>
  void setData(QStandardItem *_item, const bool &_data);

  /// \brief Specialized to set integer data.
  /// \param[in] _item Item whose data will be set.
  /// \param[in] _data Data to set.
  template<>
  void setData(QStandardItem *_item, const int &_data);

  /// \brief Specialized to set double data.
  /// \param[in] _item Item whose data will be set.
  /// \param[in] _data Data to set.
  template<>
  void setData(QStandardItem *_item, const double &_data);

  /// \brief Specialized to set stream data.
  /// \param[in] _item Item whose data will be set.
  /// \param[in] _data Data to set.
  template<>
  void setData(QStandardItem *_item, const std::ostream &_data);

  /// \brief Set the unit of a given item.
  /// \param[in] _item Item whose unit will be set.
  /// \param[in] _unit Unit to be displayed, such as 'm' for meters.
  void setUnit(QStandardItem *_item, const std::string &_unit);

  /// \brief Displays a tree view with all the entities in the world.
  ///
  /// ## Configuration
  /// None
  class ComponentInspector : public gazebo::GuiSystem
  {
    Q_OBJECT

    /// \brief Entity
    Q_PROPERTY(
      int entity
      READ Entity
      WRITE SetEntity
      NOTIFY EntityChanged
    )

    /// \brief Type
    Q_PROPERTY(
      QString type
      READ Type
      WRITE SetType
      NOTIFY TypeChanged
    )

    /// \brief Locked
    Q_PROPERTY(
      bool locked
      READ Locked
      WRITE SetLocked
      NOTIFY LockedChanged
    )

    /// \brief Paused
    Q_PROPERTY(
      bool paused
      READ Paused
      WRITE SetPaused
      NOTIFY PausedChanged
    )

    /// \brief Simulation paused
    Q_PROPERTY(
      bool simPaused
      READ SimPaused
      NOTIFY SimPausedChanged
    )

    /// \brief Nested Model
    Q_PROPERTY(
      bool nestedModel
      READ NestedModel
      NOTIFY NestedModelChanged
    )

    /// \brief Constructor
    public: ComponentInspector();

    /// \brief Destructor
    public: ~ComponentInspector() override;

    // Documentation inherited
    public: void LoadConfig(const tinyxml2::XMLElement *_pluginElem) override;

    // Documentation inherited
    public: void Update(const UpdateInfo &, EntityComponentManager &) override;

    /// \brief Callback in Qt thread when pose changes.
    /// \param[in] _x X
    /// \param[in] _y Y
    /// \param[in] _z Z
    /// \param[in] _roll Roll
    /// \param[in] _pitch Pitch
    /// \param[in] _yaw Yaw
    public: Q_INVOKABLE void OnPose(double _x, double _y, double _z,
        double _roll, double _pitch, double _yaw);

    /// \brief Callback in Qt thread when specular changes.
    /// \param[in] _rSpecular specular red
    /// \param[in] _gSpecular specular green
    /// \param[in] _bSpecular specular blue
    /// \param[in] _aSpecular specular alpha
    /// \param[in] _rDiffuse Diffuse red
    /// \param[in] _gDiffuse Diffuse green
    /// \param[in] _bDiffuse Diffuse blue
    /// \param[in] _aDiffuse Diffuse alpha
    /// \param[in] _attRange Range attenuation
    /// \param[in] _attLinear Linear attenuation
    /// \param[in] _attConstant Constant attenuation
    /// \param[in] _attQuadratic Quadratic attenuation
    /// \param[in] _castShadows Specify if this light should cast shadows
    /// \param[in] _directionX X direction of the light
    /// \param[in] _directionY Y direction of the light
    /// \param[in] _directionZ Z direction of the light
    /// \param[in] _innerAngle Inner angle of the spotlight
    /// \param[in] _outerAngle Outer angle of the spotlight
    /// \param[in] _falloff Falloff of the spotlight
    /// \param[in] _intensity Intensity of the light
    /// \param[in] _type light type
    public: Q_INVOKABLE void OnLight(
      double _rSpecular, double _gSpecular, double _bSpecular,
      double _aSpecular, double _rDiffuse, double _gDiffuse,
      double _bDiffuse, double _aDiffuse, double _attRange,
      double _attLinear, double _attConstant, double _attQuadratic,
      bool _castShadows, double _directionX, double _directionY,
      double _directionZ, double _innerAngle, double _outerAngle,
      double _falloff, double _intensity, int _type);

    /// \brief Callback in Qt thread when physics' properties change.
    /// \param[in] _stepSize step size
    /// \param[in] _realTimeFactor real time factor
    public: Q_INVOKABLE void OnPhysics(double _stepSize,
        double _realTimeFactor);

    /// \brief Callback in Qt thread when spherical coordinates change.
    /// \param[in] _surface Surface model
    /// \param[in] _latitude Latitude in degrees
    /// \param[in] _longitude Longitude in degrees
    /// \param[in] _elevation Elevation in meters
    /// \param[in] _heading Heading in degrees
    public: Q_INVOKABLE void OnSphericalCoordinates(QString _surface,
        double _latitude, double _longitude, double _elevation,
        double _heading);

    /// \brief Get whether the entity is a nested model or not
    /// \return True if the entity is a nested model, false otherwise
    public: Q_INVOKABLE bool NestedModel() const;

    /// \brief Notify that is nested model property has changed
    signals: void NestedModelChanged();

    // Documentation inherited
    protected: bool eventFilter(QObject *_obj, QEvent *_event) override;

    /// \brief Get the entity currently inspected.
    /// \return Entity ID.
    public: Q_INVOKABLE int Entity() const;

    /// \brief Set the entity currently inspected.
    /// \param[in] _entity Entity ID.
    public: Q_INVOKABLE void SetEntity(const int &_entity);

    /// \brief Notify that entity has changed.
    signals: void EntityChanged();

    /// \brief Get the type of entity currently inspected.
    /// \return Type, such as 'world' or 'model'
    public: Q_INVOKABLE QString Type() const;

    /// \brief Set the type of entity currently inspected.
    /// \param[in] _type Type, such as 'world' or 'model'.
    public: Q_INVOKABLE void SetType(const QString &_entity);

    /// \brief Notify that entity type has changed
    signals: void TypeChanged();

    /// \brief Get whether the inspector is currently locked on an entity.
    /// \return True for locked
    public: Q_INVOKABLE bool Locked() const;

    /// \brief Set whether the inspector is currently locked on an entity.
    /// \param[in] _locked True for locked.
    public: Q_INVOKABLE void SetLocked(bool _locked);

    /// \brief Notify that locked has changed.
    signals: void LockedChanged();

    /// \brief Get whether simulation is currently paused.
    /// \return True for paused.
    public: Q_INVOKABLE bool SimPaused() const;

    /// \brief Notify that simulation paused state has changed.
    signals: void SimPausedChanged();

    /// \brief Set whether simulation is currently paused.
    /// \param[in] _paused True for paused.
    public: void SetSimPaused(bool _paused);

    /// \brief Get whether the inspector is currently paused for updates.
    /// \return True for paused.
    public: Q_INVOKABLE bool Paused() const;

    /// \brief Set whether the inspector is currently paused for updates.
    /// \param[in] _paused True for paused.
    public: Q_INVOKABLE void SetPaused(bool _paused);

    /// \brief Notify that paused has changed.
    signals: void PausedChanged();

<<<<<<< HEAD
    /// \brief Add a callback that will be executed during the next Update.
    /// \param[in] _cb The callback to run.
    public: void AddUpdateCallback(UpdateCallback _cb);

    /// \brief Register a component creator. A component creator is
    /// responsible for selecting the correct QML and setting the
    /// appropriate data for a ComponentTypeId.
    /// \param[in] _id The component type id to associate with the creation
    /// function.
    /// \param[in] _creatorFn Function to call in order to create the QML
    /// component.
    public: void RegisterComponentCreator(ComponentTypeId _id,
                ComponentCreator _creatorFn);
=======
    /// \brief Callback in Qt thread when an entity is to be added
    /// \param[in] _entity Entity to add, e.g. box, sphere, cylinder, etc
    /// \param[in] _type Entity type, e.g. link, visual, collision, etc
    public: Q_INVOKABLE void OnAddEntity(const QString &_entity,
                const QString &_type);

    /// \brief Callback to insert a new entity
    /// \param[in] _entity Entity to add, e.g. box, sphere, cylinder, etc
    /// \param[in] _type Entity type, e.g. link, visual, collision, etc
    /// \param[in] _mesh Mesh file to load.
    public: Q_INVOKABLE void OnLoadMesh(const QString &_entity,
                const QString &_type, const QString &_mesh);
>>>>>>> cebbedc2

    /// \internal
    /// \brief Pointer to private data.
    private: std::unique_ptr<ComponentInspectorPrivate> dataPtr;
  };
}
}

#endif<|MERGE_RESOLUTION|>--- conflicted
+++ resolved
@@ -294,7 +294,20 @@
     /// \brief Notify that paused has changed.
     signals: void PausedChanged();
 
-<<<<<<< HEAD
+    /// \brief Callback in Qt thread when an entity is to be added
+    /// \param[in] _entity Entity to add, e.g. box, sphere, cylinder, etc
+    /// \param[in] _type Entity type, e.g. link, visual, collision, etc
+    public: Q_INVOKABLE void OnAddEntity(const QString &_entity,
+                const QString &_type);
+
+    /// \brief Callback to insert a new entity
+    /// \param[in] _entity Entity to add, e.g. box, sphere, cylinder, etc
+    /// \param[in] _type Entity type, e.g. link, visual, collision, etc
+    /// \param[in] _mesh Mesh file to load.
+    public: Q_INVOKABLE void OnLoadMesh(const QString &_entity,
+                const QString &_type, const QString &_mesh);
+
+
     /// \brief Add a callback that will be executed during the next Update.
     /// \param[in] _cb The callback to run.
     public: void AddUpdateCallback(UpdateCallback _cb);
@@ -308,20 +321,6 @@
     /// component.
     public: void RegisterComponentCreator(ComponentTypeId _id,
                 ComponentCreator _creatorFn);
-=======
-    /// \brief Callback in Qt thread when an entity is to be added
-    /// \param[in] _entity Entity to add, e.g. box, sphere, cylinder, etc
-    /// \param[in] _type Entity type, e.g. link, visual, collision, etc
-    public: Q_INVOKABLE void OnAddEntity(const QString &_entity,
-                const QString &_type);
-
-    /// \brief Callback to insert a new entity
-    /// \param[in] _entity Entity to add, e.g. box, sphere, cylinder, etc
-    /// \param[in] _type Entity type, e.g. link, visual, collision, etc
-    /// \param[in] _mesh Mesh file to load.
-    public: Q_INVOKABLE void OnLoadMesh(const QString &_entity,
-                const QString &_type, const QString &_mesh);
->>>>>>> cebbedc2
 
     /// \internal
     /// \brief Pointer to private data.
