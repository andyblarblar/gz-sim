/*
 * Copyright (C) 2020 Open Source Robotics Foundation
 *
 * Licensed under the Apache License, Version 2.0 (the "License");
 * you may not use this file except in compliance with the License.
 * You may obtain a copy of the License at
 *
 *     http://www.apache.org/licenses/LICENSE-2.0
 *
 * Unless required by applicable law or agreed to in writing, software
 * distributed under the License is distributed on an "AS IS" BASIS,
 * WITHOUT WARRANTIES OR CONDITIONS OF ANY KIND, either express or implied.
 * See the License for the specific language governing permissions and
 * limitations under the License.
 *
 */
#include <ignition/msgs/wrench.pb.h>

#include <map>
#include <mutex>
#include <string>
#include <unordered_set>
#include <utility>
#include <vector>

#include <ignition/common/Mesh.hh>
#include <ignition/common/MeshManager.hh>
#include <ignition/common/Profiler.hh>

#include <ignition/plugin/Register.hh>

#include <ignition/math/Helpers.hh>
#include <ignition/math/Pose3.hh>
#include <ignition/math/Vector3.hh>

#include <ignition/msgs/Utility.hh>

#include <sdf/sdf.hh>

#include "ignition/gazebo/components/CenterOfVolume.hh"
#include "ignition/gazebo/components/Collision.hh"
#include "ignition/gazebo/components/Gravity.hh"
#include "ignition/gazebo/components/Inertial.hh"
#include "ignition/gazebo/components/Link.hh"
#include "ignition/gazebo/components/ParentEntity.hh"
#include "ignition/gazebo/components/Pose.hh"
#include "ignition/gazebo/components/Volume.hh"
#include "ignition/gazebo/components/World.hh"
#include "ignition/gazebo/Link.hh"
#include "ignition/gazebo/Model.hh"
#include "ignition/gazebo/Util.hh"

#include "Buoyancy.hh"

using namespace ignition;
using namespace gazebo;
using namespace systems;

class ignition::gazebo::systems::BuoyancyPrivate
{
  public: enum BuoyancyType
  {
    /// \brief Applies same buoyancy to whole world.
    UNIFORM_BUOYANCY,
    /// \brief Uses z-axis to determine buoyancy of the world
    /// This is useful for worlds where we want to simulate the ocean interface.
    /// Or for instance if we want to simulate different levels of buoyancies
    /// at different depths.
    GRADED_BUOYANCY
  };
  public: BuoyancyType buoyancyType{BuoyancyType::UNIFORM_BUOYANCY};
  /// \brief Get the fluid density based on a pose.
  /// \param[in] _pose The pose to use when computing the fluid density. The
  /// pose frame is left undefined because this function currently returns
  /// a constant value, see the todo in the function implementation.
  /// \return The fluid density at the givein pose.
  public: double UniformFluidDensity(const math::Pose3d &_pose) const;

  /// \brief Get the resultant buoyant force on a shape.
<<<<<<< HEAD
  /// \param[in] _pose The pose of the shape.
  /// \param[in] _shape The collision mesh of a shape. Currently must
  /// be one of box, cylinder or sphere.
=======
  /// \param[in] _pose World pose of the shape's origin.
  /// \param[in] _shape The collision mesh of a shape. Currently must
  /// be box or sphere.
  /// \param[in] _gravity Gravity acceleration in the world frame.
>>>>>>> eeb80cd1
  /// Updates this->buoyancyForces containing {force, center_of_volume} to be
  /// applied on the link.
  public:
  template<typename T>
  void GradedFluidDensity(
    const math::Pose3d &_pose, const T &_shape, const math::Vector3d &_gravity);

  /// \brief Model interface
  public: Entity world{kNullEntity};

  /// \brief The density of the fluid in which the object is submerged in
  /// kg/m^3. Defaults to 1000, the fluid density of water.
  public: double fluidDensity{1000};

  /// \brief When using GradedBuoyancy, we provide a different buoyancy for
  /// each layer. The key on this map is height in meters and the value is fluid
  /// density. I.E all the fluid between $key$m and $next_key$m has the density
  /// $value$kg/m^3. Everything below the first key is considered as having
  /// fluidDensity.
  public: std::map<double, double> layers;

<<<<<<< HEAD
  /// \brief Point from where to apply the force
  public: struct BuoyancyActionPoint
  {
    /// \brief The force to be applied
    math::Vector3d force;

    /// \brief The point from which the force will be applied
    math::Vector3d point;

    /// \brief The pose of the link in question
=======
  /// \brief Holds information about forces contributed by a single collision
  /// shape.
  public: struct BuoyancyActionPoint
  {
    /// \brief The force to be applied, expressed in the world frame.
    math::Vector3d force;

    /// \brief The point from which the force will be applied, expressed in
    /// the collision's frame.
    math::Vector3d point;

    /// \brief The world pose of the collision.
>>>>>>> eeb80cd1
    math::Pose3d pose;
  };

  /// \brief List of points from where the forces act.
<<<<<<< HEAD
  public: std::vector<BuoyancyActionPoint> buoyancyForces;

  /// \brief Resolve all forces as if they act as a Wrench from the give pose.
  /// \param[in] _pose The point from which all poses are to be resolved.
  /// \return A pair of {force, torque} describing the wrench to be applied
  /// at _pose.
  public: std::pair<math::Vector3d, math::Vector3d> ResolveForces(
    const math::Pose3d &_pose);
=======
  /// This holds values refent to the current link being processed and must be
  /// cleared between links.
  /// \TODO(chapulina) It's dangerous to keep link-specific values in a member
  /// variable. We should consider reducing the scope of this variable and pass
  /// it across functions as needed.
  public: std::vector<BuoyancyActionPoint> buoyancyForces;

  /// \brief Resolve all forces as if they act as a Wrench from the give pose.
  /// \param[in] _linkInWorld The point from which all poses are to be resolved.
  /// This is the link's origin in the world frame.
  /// \return A pair of {force, torque} describing the wrench to be applied
  /// at _pose, expressed in the world frame.
  public: std::pair<math::Vector3d, math::Vector3d> ResolveForces(
    const math::Pose3d &_linkInWorld);
>>>>>>> eeb80cd1

  /// \brief Scoped names of entities that buoyancy should apply to. If empty,
  /// all links will receive buoyancy.
  public: std::unordered_set<std::string> enabled;
};

//////////////////////////////////////////////////
double BuoyancyPrivate::UniformFluidDensity(const math::Pose3d &/*_pose*/) const
{
  return this->fluidDensity;
}

//////////////////////////////////////////////////
template<typename T>
void BuoyancyPrivate::GradedFluidDensity(
  const math::Pose3d &_pose, const T &_shape, const math::Vector3d &_gravity)
{
  auto prevLayerFluidDensity = this->fluidDensity;
  auto prevLayerVol = 0.0;
  auto centerOfBuoyancy = math::Vector3d{0, 0, 0};

  for (const auto &[height, currFluidDensity] : this->layers)
  {
    // TODO(arjo): Transform plane and slice the shape
    math::Planed plane{math::Vector3d{0, 0, 1}, height - _pose.Pos().Z()};
    auto vol = _shape.VolumeBelow(plane);

    // Short circuit.
    if (vol <= 0)
    {
      prevLayerFluidDensity = currFluidDensity;
      continue;
    }

    // Calculate point from which force is applied
    auto cov = _shape.CenterOfVolumeBelow(plane);

    if (!cov.has_value())
    {
      prevLayerFluidDensity = currFluidDensity;
      continue;
    }

    // Archimedes principle for this layer
    auto forceMag =  - (vol - prevLayerVol) * _gravity * prevLayerFluidDensity;

    // Accumulate layers.
    prevLayerFluidDensity = currFluidDensity;

    auto cob = (cov.value() * vol - centerOfBuoyancy * prevLayerVol)
      / (vol - prevLayerVol);
    centerOfBuoyancy = cov.value();
    auto buoyancyAction = BuoyancyActionPoint
    {
      forceMag,
      cob,
      _pose
    };
    this->buoyancyForces.push_back(buoyancyAction);

    prevLayerVol = vol;
  }
  // For the rest of the layers.
  auto vol = _shape.Volume();

  // No force contributed by this layer.
  if (std::abs(vol - prevLayerVol) < 1e-10)
    return;

  // Archimedes principle for this layer
  auto forceMag = - (vol - prevLayerVol) * _gravity * prevLayerFluidDensity;

  // Calculate centre of buoyancy
  auto cov = math::Vector3d{0, 0, 0};
  auto cob =
    (cov * vol - centerOfBuoyancy * prevLayerVol) / (vol - prevLayerVol);
  centerOfBuoyancy = cov;
  auto buoyancyAction = BuoyancyActionPoint
  {
    forceMag,
    cob,
    _pose
  };
  this->buoyancyForces.push_back(buoyancyAction);
}

//////////////////////////////////////////////////
std::pair<math::Vector3d, math::Vector3d> BuoyancyPrivate::ResolveForces(
<<<<<<< HEAD
  const math::Pose3d &_pose)
=======
  const math::Pose3d &_linkInWorld)
>>>>>>> eeb80cd1
{
  auto force = math::Vector3d{0, 0, 0};
  auto torque = math::Vector3d{0, 0, 0};

  for (const auto &b : this->buoyancyForces)
  {
    force += b.force;
<<<<<<< HEAD
    math::Pose3d localPoint{b.point, math::Quaterniond{1, 0, 0, 0}};
    auto globalPoint = b.pose * localPoint;
    auto offset = globalPoint.Pos() - _pose.Pos();
    torque += force.Cross(offset);
=======

    // Pose offset from application point (COV) to collision origin, expressed
    // in the collision frame
    math::Pose3d pointInCol{b.point, math::Quaterniond::Identity};

    // Application point in the world frame
    auto pointInWorld = b.pose * pointInCol;

    // Offset between the link origin and the force application point
    auto offset = _linkInWorld.Pos() - pointInWorld.Pos();

    torque += b.force.Cross(offset);
>>>>>>> eeb80cd1
  }

  return {force, torque};
}

//////////////////////////////////////////////////
Buoyancy::Buoyancy()
  : dataPtr(std::make_unique<BuoyancyPrivate>())
{
}

//////////////////////////////////////////////////
void Buoyancy::Configure(const Entity &_entity,
    const std::shared_ptr<const sdf::Element> &_sdf,
    EntityComponentManager &_ecm,
    EventManager &/*_eventMgr*/)
{
  // Store the world.
  this->dataPtr->world = _entity;

  // Get the gravity (defined in world frame)
  const components::Gravity *gravity = _ecm.Component<components::Gravity>(
      this->dataPtr->world);
  if (!gravity)
  {
    ignerr << "Unable to get the gravity vector. Make sure this plugin is "
      << "attached to a <world>, not a <model>." << std::endl;
    return;
  }

  if (_sdf->HasElement("uniform_fluid_density"))
  {
    this->dataPtr->fluidDensity = _sdf->Get<double>("uniform_fluid_density");
  }
  else if (_sdf->HasElement("graded_buoyancy"))
  {
    this->dataPtr->buoyancyType =
      BuoyancyPrivate::BuoyancyType::GRADED_BUOYANCY;

    auto gradedElement = _sdf->GetFirstElement();
    if (gradedElement == nullptr)
    {
      ignerr << "Unable to get element description" << std::endl;
      return;
    }

    auto argument = gradedElement->GetFirstElement();
    while (argument != nullptr)
    {
      if (argument->GetName() == "default_density")
      {
        argument->GetValue()->Get<double>(this->dataPtr->fluidDensity);
        igndbg << "Default density set to "
          << this->dataPtr->fluidDensity << std::endl;
      }
      if (argument->GetName() == "density_change")
      {
        auto depth = argument->Get<double>("above_depth", 0.0);
        auto density = argument->Get<double>("density", 0.0);
        if (!depth.second)
        {
          ignwarn << "No <above_depth> tag was found as a "
            << "child of <density_change>" << std::endl;
        }
        if (!density.second)
        {
          ignwarn << "No <density> tag was found as a "
            << "child of <density_change>" << std::endl;
        }
        this->dataPtr->layers[depth.first] = density.first;
        igndbg << "Added layer at " << depth.first << ", "
          <<  density.first << std::endl;
      }
      argument = argument->GetNextElement();
    }
  }

  if (_sdf->HasElement("enable"))
  {
    for (auto enableElem = _sdf->FindElement("enable");
        enableElem != nullptr;
        enableElem = enableElem->GetNextElement("enable"))
    {
      this->dataPtr->enabled.insert(enableElem->Get<std::string>());
    }
  }
}

//////////////////////////////////////////////////
void Buoyancy::PreUpdate(const ignition::gazebo::UpdateInfo &_info,
    ignition::gazebo::EntityComponentManager &_ecm)
{
  IGN_PROFILE("Buoyancy::PreUpdate");
  const components::Gravity *gravity = _ecm.Component<components::Gravity>(
      this->dataPtr->world);
  if (!gravity)
  {
    ignerr << "Unable to get the gravity vector. Has gravity been defined?"
           << std::endl;
    return;
  }

  // Compute the volume and center of volume for each new link
  _ecm.EachNew<components::Link, components::Inertial>(
      [&](const Entity &_entity,
          const components::Link *,
          const components::Inertial *) -> bool
  {
    // Skip if the entity already has a volume and center of volume
    if (_ecm.EntityHasComponentType(_entity,
          components::CenterOfVolume().TypeId()) &&
        _ecm.EntityHasComponentType(_entity,
          components::Volume().TypeId()))
    {
      return true;
    }

    if (!this->IsEnabled(_entity, _ecm))
    {
      return true;
    }

    Link link(_entity);

    std::vector<Entity> collisions = _ecm.ChildrenByComponents(
        _entity, components::Collision());

    double volumeSum = 0;
<<<<<<< HEAD
    math::Vector3d weightedPosSum = math::Vector3d::Zero;
=======
    ignition::math::Vector3d weightedPosInLinkSum =
      ignition::math::Vector3d::Zero;
>>>>>>> eeb80cd1

    // Compute the volume of the link by iterating over all the collision
    // elements and storing each geometry's volume.
    for (const Entity &collision : collisions)
    {
      double volume = 0;
      const components::CollisionElement *coll =
        _ecm.Component<components::CollisionElement>(collision);

      if (!coll)
      {
        ignerr << "Invalid collision pointer. This shouldn't happen\n";
        continue;
      }

      switch (coll->Data().Geom()->Type())
      {
        case sdf::GeometryType::BOX:
          volume = coll->Data().Geom()->BoxShape()->Shape().Volume();
          break;
        case sdf::GeometryType::SPHERE:
          volume = coll->Data().Geom()->SphereShape()->Shape().Volume();
          break;
        case sdf::GeometryType::CYLINDER:
          volume = coll->Data().Geom()->CylinderShape()->Shape().Volume();
          break;
        case sdf::GeometryType::PLANE:
          // Ignore plane shapes. They have no volume and are not expected
          // to be buoyant.
          break;
        case sdf::GeometryType::MESH:
          {
            std::string file = asFullPath(
                coll->Data().Geom()->MeshShape()->Uri(),
                coll->Data().Geom()->MeshShape()->FilePath());
            if (common::MeshManager::Instance()->IsValidFilename(file))
            {
              const common::Mesh *mesh =
                common::MeshManager::Instance()->Load(file);
              if (mesh)
                volume = mesh->Volume();
              else
                ignerr << "Unable to load mesh[" << file << "]\n";
            }
            else
            {
              ignerr << "Invalid mesh filename[" << file << "]\n";
            }
            break;
          }
        default:
          ignerr << "Unsupported collision geometry["
            << static_cast<int>(coll->Data().Geom()->Type()) << "]\n";
          break;
      }

      volumeSum += volume;
      auto poseInLink = _ecm.Component<components::Pose>(collision)->Data();
      weightedPosInLinkSum += volume * poseInLink.Pos();
    }

    if (volumeSum > 0)
    {
      // Store the center of volume expressed in the link frame
      _ecm.CreateComponent(_entity, components::CenterOfVolume(
            weightedPosInLinkSum / volumeSum));

      // Store the volume
      _ecm.CreateComponent(_entity, components::Volume(volumeSum));
    }

    return true;
  });

  // Only update if not paused.
  if (_info.paused)
    return;

  _ecm.Each<components::Link,
            components::Volume,
            components::CenterOfVolume>(
      [&](const Entity &_entity,
          const components::Link *,
          const components::Volume *_volume,
          const components::CenterOfVolume *_centerOfVolume) -> bool
    {
      auto newPose = enableComponent<components::Inertial>(_ecm, _entity);
      newPose |= enableComponent<components::WorldPose>(_ecm, _entity);

      // World pose of the link.
      math::Pose3d linkWorldPose = worldPose(_entity, _ecm);

      Link link(_entity);

      math::Vector3d buoyancy;
      // By Archimedes' principle,
      // buoyancy = -(mass*gravity)*fluid_density/object_density
      // object_density = mass/volume, so the mass term cancels.
      if (this->dataPtr->buoyancyType
        == BuoyancyPrivate::BuoyancyType::UNIFORM_BUOYANCY)
      {
        buoyancy =
        -this->dataPtr->UniformFluidDensity(linkWorldPose) *
        _volume->Data() * gravity->Data();

        // Convert the center of volume to the world frame
        math::Vector3d offsetWorld = linkWorldPose.Rot().RotateVector(
            _centerOfVolume->Data());
        // Compute the torque that should be applied due to buoyancy and
        // the center of volume.
        math::Vector3d torque = offsetWorld.Cross(buoyancy);

        // Apply the wrench to the link. This wrench is applied in the
        // Physics System.
        link.AddWorldWrench(_ecm, buoyancy, torque);
      }
      else if (this->dataPtr->buoyancyType
        == BuoyancyPrivate::BuoyancyType::GRADED_BUOYANCY)
      {
<<<<<<< HEAD
        if (newPose)
        {
          // Skip entity if WorldPose and inertial are not yet ready
          // TODO(arjo): Find a way of disabling gravity effects for
          // this first iteration.
          return true;
        }
=======
>>>>>>> eeb80cd1
        std::vector<Entity> collisions = _ecm.ChildrenByComponents(
          _entity, components::Collision());
        this->dataPtr->buoyancyForces.clear();

        for (auto e : collisions)
        {
          const components::CollisionElement *coll =
            _ecm.Component<components::CollisionElement>(e);

          auto pose = worldPose(e, _ecm);

          if (!coll)
          {
            ignerr << "Invalid collision pointer. This shouldn't happen\n";
            continue;
          }

          switch (coll->Data().Geom()->Type())
          {
            case sdf::GeometryType::BOX:
              this->dataPtr->GradedFluidDensity<math::Boxd>(
                pose,
                coll->Data().Geom()->BoxShape()->Shape(),
                gravity->Data());
              break;
            case sdf::GeometryType::SPHERE:
              this->dataPtr->GradedFluidDensity<math::Sphered>(
                pose,
                coll->Data().Geom()->SphereShape()->Shape(),
                gravity->Data());
              break;
            default:
            {
              static bool warned{false};
              if (!warned)
              {
                ignwarn << "Only <box> and <sphere> collisions are supported "
                  << "by the graded buoyancy option." << std::endl;
                warned = true;
              }
              break;
            }
          }
        }
<<<<<<< HEAD
        auto [force, torque] = this->dataPtr->ResolveForces(
        link.WorldInertialPose(_ecm).value());
=======
        auto [force, torque] = this->dataPtr->ResolveForces(linkWorldPose);
>>>>>>> eeb80cd1
        // Apply the wrench to the link. This wrench is applied in the
        // Physics System.
        link.AddWorldWrench(_ecm, force, torque);
      }

      return true;
  });
}

//////////////////////////////////////////////////
bool Buoyancy::IsEnabled(Entity _entity,
    const EntityComponentManager &_ecm) const
{
  // If there's nothing enabled, all entities are enabled
  if (this->dataPtr->enabled.empty())
    return true;

  auto entity = _entity;
  while (entity != kNullEntity)
  {
    // Fully scoped name
    auto name = scopedName(entity, _ecm, "::", false);

    // Remove world name
    name = removeParentScope(name, "::");

    if (this->dataPtr->enabled.find(name) != this->dataPtr->enabled.end())
      return true;

    // Check parent
    auto parentComp = _ecm.Component<components::ParentEntity>(entity);

    if (nullptr == parentComp)
      return false;

    entity = parentComp->Data();
  }

  return false;
}

IGNITION_ADD_PLUGIN(Buoyancy,
                    ignition::gazebo::System,
                    Buoyancy::ISystemConfigure,
                    Buoyancy::ISystemPreUpdate)

IGNITION_ADD_PLUGIN_ALIAS(Buoyancy,
                          "ignition::gazebo::systems::Buoyancy")<|MERGE_RESOLUTION|>--- conflicted
+++ resolved
@@ -77,16 +77,10 @@
   public: double UniformFluidDensity(const math::Pose3d &_pose) const;
 
   /// \brief Get the resultant buoyant force on a shape.
-<<<<<<< HEAD
-  /// \param[in] _pose The pose of the shape.
-  /// \param[in] _shape The collision mesh of a shape. Currently must
-  /// be one of box, cylinder or sphere.
-=======
   /// \param[in] _pose World pose of the shape's origin.
   /// \param[in] _shape The collision mesh of a shape. Currently must
   /// be box or sphere.
   /// \param[in] _gravity Gravity acceleration in the world frame.
->>>>>>> eeb80cd1
   /// Updates this->buoyancyForces containing {force, center_of_volume} to be
   /// applied on the link.
   public:
@@ -108,18 +102,6 @@
   /// fluidDensity.
   public: std::map<double, double> layers;
 
-<<<<<<< HEAD
-  /// \brief Point from where to apply the force
-  public: struct BuoyancyActionPoint
-  {
-    /// \brief The force to be applied
-    math::Vector3d force;
-
-    /// \brief The point from which the force will be applied
-    math::Vector3d point;
-
-    /// \brief The pose of the link in question
-=======
   /// \brief Holds information about forces contributed by a single collision
   /// shape.
   public: struct BuoyancyActionPoint
@@ -132,21 +114,10 @@
     math::Vector3d point;
 
     /// \brief The world pose of the collision.
->>>>>>> eeb80cd1
     math::Pose3d pose;
   };
 
   /// \brief List of points from where the forces act.
-<<<<<<< HEAD
-  public: std::vector<BuoyancyActionPoint> buoyancyForces;
-
-  /// \brief Resolve all forces as if they act as a Wrench from the give pose.
-  /// \param[in] _pose The point from which all poses are to be resolved.
-  /// \return A pair of {force, torque} describing the wrench to be applied
-  /// at _pose.
-  public: std::pair<math::Vector3d, math::Vector3d> ResolveForces(
-    const math::Pose3d &_pose);
-=======
   /// This holds values refent to the current link being processed and must be
   /// cleared between links.
   /// \TODO(chapulina) It's dangerous to keep link-specific values in a member
@@ -161,7 +132,6 @@
   /// at _pose, expressed in the world frame.
   public: std::pair<math::Vector3d, math::Vector3d> ResolveForces(
     const math::Pose3d &_linkInWorld);
->>>>>>> eeb80cd1
 
   /// \brief Scoped names of entities that buoyancy should apply to. If empty,
   /// all links will receive buoyancy.
@@ -250,11 +220,7 @@
 
 //////////////////////////////////////////////////
 std::pair<math::Vector3d, math::Vector3d> BuoyancyPrivate::ResolveForces(
-<<<<<<< HEAD
-  const math::Pose3d &_pose)
-=======
   const math::Pose3d &_linkInWorld)
->>>>>>> eeb80cd1
 {
   auto force = math::Vector3d{0, 0, 0};
   auto torque = math::Vector3d{0, 0, 0};
@@ -262,12 +228,6 @@
   for (const auto &b : this->buoyancyForces)
   {
     force += b.force;
-<<<<<<< HEAD
-    math::Pose3d localPoint{b.point, math::Quaterniond{1, 0, 0, 0}};
-    auto globalPoint = b.pose * localPoint;
-    auto offset = globalPoint.Pos() - _pose.Pos();
-    torque += force.Cross(offset);
-=======
 
     // Pose offset from application point (COV) to collision origin, expressed
     // in the collision frame
@@ -280,7 +240,6 @@
     auto offset = _linkInWorld.Pos() - pointInWorld.Pos();
 
     torque += b.force.Cross(offset);
->>>>>>> eeb80cd1
   }
 
   return {force, torque};
@@ -409,12 +368,8 @@
         _entity, components::Collision());
 
     double volumeSum = 0;
-<<<<<<< HEAD
-    math::Vector3d weightedPosSum = math::Vector3d::Zero;
-=======
     ignition::math::Vector3d weightedPosInLinkSum =
       ignition::math::Vector3d::Zero;
->>>>>>> eeb80cd1
 
     // Compute the volume of the link by iterating over all the collision
     // elements and storing each geometry's volume.
@@ -501,9 +456,6 @@
           const components::Volume *_volume,
           const components::CenterOfVolume *_centerOfVolume) -> bool
     {
-      auto newPose = enableComponent<components::Inertial>(_ecm, _entity);
-      newPose |= enableComponent<components::WorldPose>(_ecm, _entity);
-
       // World pose of the link.
       math::Pose3d linkWorldPose = worldPose(_entity, _ecm);
 
@@ -534,16 +486,6 @@
       else if (this->dataPtr->buoyancyType
         == BuoyancyPrivate::BuoyancyType::GRADED_BUOYANCY)
       {
-<<<<<<< HEAD
-        if (newPose)
-        {
-          // Skip entity if WorldPose and inertial are not yet ready
-          // TODO(arjo): Find a way of disabling gravity effects for
-          // this first iteration.
-          return true;
-        }
-=======
->>>>>>> eeb80cd1
         std::vector<Entity> collisions = _ecm.ChildrenByComponents(
           _entity, components::Collision());
         this->dataPtr->buoyancyForces.clear();
@@ -588,12 +530,7 @@
             }
           }
         }
-<<<<<<< HEAD
-        auto [force, torque] = this->dataPtr->ResolveForces(
-        link.WorldInertialPose(_ecm).value());
-=======
         auto [force, torque] = this->dataPtr->ResolveForces(linkWorldPose);
->>>>>>> eeb80cd1
         // Apply the wrench to the link. This wrench is applied in the
         // Physics System.
         link.AddWorldWrench(_ecm, force, torque);
