/*
 * Copyright (C) 2018 Open Source Robotics Foundation
 *
 * Licensed under the Apache License, Version 2.0 (the "License");
 * you may not use this file except in compliance with the License.
 * You may obtain a copy of the License at
 *
 *     http://www.apache.org/licenses/LICENSE-2.0
 *
 * Unless required by applicable law or agreed to in writing, software
 * distributed under the License is distributed on an "AS IS" BASIS,
 * WITHOUT WARRANTIES OR CONDITIONS OF ANY KIND, either express or implied.
 * See the License for the specific language governing permissions and
 * limitations under the License.
 *
*/
#ifndef IGNITION_GAZEBO_SIMULATIONRUNNER_HH_
#define IGNITION_GAZEBO_SIMULATIONRUNNER_HH_

#include <atomic>
#include <chrono>
#include <functional>
#include <list>
#include <memory>
#include <string>
#include <unordered_set>
#include <utility>
#include <vector>

#include <ignition/common/WorkerPool.hh>
#include <ignition/transport/Node.hh>

#include <sdf/World.hh>

#include "ignition/gazebo/config.hh"
#include "ignition/gazebo/EntityComponentManager.hh"
#include "ignition/gazebo/Export.hh"
#include "ignition/gazebo/System.hh"
#include "ignition/gazebo/SystemPluginPtr.hh"
#include "ignition/gazebo/Types.hh"

using namespace std::chrono_literals;

namespace ignition
{
  namespace gazebo
  {
    // Inline bracket to help doxygen filtering.
    inline namespace IGNITION_GAZEBO_VERSION_NAMESPACE {
    // Forward declarations.
    class SimulationRunnerPrivate;

    /// \brief Class to hold systems internally
    class SystemInternal
    {
      /// \brief Constructor
      public: explicit SystemInternal(const SystemPluginPtr &_systemPlugin)
              : systemPlugin(_systemPlugin),
                system(systemPlugin->QueryInterface<System>()),
                preupdate(systemPlugin->QueryInterface<ISystemPreUpdate>()),
                update(systemPlugin->QueryInterface<ISystemUpdate>()),
                postupdate(systemPlugin->QueryInterface<ISystemPostUpdate>())
      {
      }

      /// \brief Plugin object. This manages the lifecycle of the instantiated
      /// class as well as the shared library.
      public: SystemPluginPtr systemPlugin;

      /// \brief Access this system via the `System` interface
      public: System *system = nullptr;

      /// \brief Access this system via the ISystemPreUpdate interface
      /// Will be nullptr if the System doesn't implement this interface.
      public: ISystemPreUpdate *preupdate = nullptr;

      /// \brief Access this system via the ISystemUpdate interface
      /// Will be nullptr if the System doesn't implement this interface.
      public: ISystemUpdate *update = nullptr;

      /// \brief Access this system via the ISystemPostUpdate interface
      /// Will be nullptr if the System doesn't implement this interface.
      public: ISystemPostUpdate *postupdate = nullptr;

      /// \brief Vector of queries and callbacks
      public: std::vector<EntityQueryCallback> updates;
    };

    class IGNITION_GAZEBO_VISIBLE SimulationRunner
    {
      /// \brief Constructor
      /// \param[in] _world Pointer to the SDF world.
      /// \param[in] _systems Systems to be loaded
      public: explicit SimulationRunner(const sdf::World *_world,
                const std::vector<SystemPluginPtr> &_systems);

      /// \brief Destructor.
      public: virtual ~SimulationRunner();

      /// \brief Stop running
      public: void Stop();

      /// \brief Run the simulationrunner.
      /// \param[in] _iterations Number of iterations.
      /// \return True if the operation completed successfully.
      public: bool Run(const uint64_t _iterations);

      /// \brief Add system after the simulation runner has been instantiated
      /// \param[in] _system System to be added
      public: void AddSystem(const SystemPluginPtr &_system);

      /// \brief Update all the systems
      public: void UpdateSystems();

      /// \brief Publish current world statistics.
      public: void PublishStats();

      /// \brief Create all entities that exist in the sdf::World object.
      /// \param[in] _world SDF world object.
      public: void CreateEntities(const sdf::World *_world);

      /// \brief Get whether this is running. When running is true,
      /// then simulation is stepping forward.
      /// \return True if the server is running.
      public: bool Running() const;

      /// \brief Get the number of iterations the server has executed.
      /// \return The current iteration count.
      public: uint64_t IterationCount() const;

      /// \brief Get the number of entities on the runner.
      /// \return Entity count.
      public: size_t EntityCount() const;

      /// \brief Get the number of systems on the runner.
      /// \return System count.
      public: size_t SystemCount() const;

      /// \brief Set the update period. The update period is the wall-clock
      /// time between updates of all systems. Note that even if systems
      /// are being updated, this doesn't mean sim time is increasing.
      /// \param[in] _updatePeriod Duration between updates.
      public: void SetUpdatePeriod(
                  const std::chrono::steady_clock::duration &_updatePeriod);

      /// \brief Get the update period.
      /// \return The update period.
      public: const std::chrono::steady_clock::duration &UpdatePeriod() const;

      /// \brief Set the paused state.
      /// \param[in] _paused True to pause the simulation runner.
      public: void SetPaused(const bool _paused);

      /// \brief Get the pause state.
      /// \return True if the simulation runner is paused, false otherwise.
      public: bool Paused() const;

<<<<<<< HEAD
      /// \brief Return true if an entity with the provided name exists.
      /// \param[in] _name Name of the entity.
      /// \return True if the entity exists in the world.
      public: bool HasEntity(const std::string &_name) const;

      /// \brief Return true if an entity exists with the
      /// provided name and the entity was queued for deletion. Note that
      /// the entity is not erased immediately. Entity deletion happens at
      /// the end of the next (or current depending on when this function is
      /// called) simulation step.
      /// \param[in] _name Name of the entity to delete.
      /// \return True if the entity exists in the world and it was queued
      /// for deletion.
      public: bool RequestEraseEntity(const std::string &_name);
=======
      /// \brief Get the EntityComponentManager
      /// \return Reference to the entity component manager.
      public: const EntityComponentManager &EntityCompMgr() const;

      /// \brief Get the current info object.
      /// \return Current info.
      public: const UpdateInfo &CurrentInfo() const;

      /// \brief Get the step size;
      /// \return Step size.
      public: const ignition::math::clock::duration &StepSize() const;

      /// \brief Set the step size;
      /// \param[in] _step Step size.
      public: void SetStepSize(const ignition::math::clock::duration &_step);
>>>>>>> 8e586284

      /// \brief World control service callback. This function stores the
      /// the request which will then be processed by the ProcessMessages
      /// function.
      /// \param[in] _req Request from client, currently handling play / pause
      /// and multistep.
      /// \param[out] _res Response to client, true if successful.
      /// \return True for success
      private: bool OnWorldControl(const msgs::WorldControl &_req,
                                         msgs::Boolean &_res);

      /// \brief Calculate real time factor and populate currentInfo.
      private: void UpdateCurrentInfo();

      /// \brief Process all buffered messages. Ths function is called at
      /// the end of an update iteration.
      private: void ProcessMessages();

      /// \brief Process world control service messages.
      private: void ProcessWorldControl();

      /// \brief This is used to indicate that Run has been called, and the
      /// server is in the run state.
      private: std::atomic<bool> running{false};

      /// \brief All the systems.
      private: std::vector<SystemInternal> systems;

      /// \brief Systems implementing PreUpdate
      private: std::vector<ISystemPreUpdate*> systemsPreupdate;

      /// \brief Systems implementing Update
      private: std::vector<ISystemUpdate*> systemsUpdate;

      /// \brief Systems implementing PostUpdate
      private: std::vector<ISystemPostUpdate*> systemsPostupdate;

      /// \brief Manager of all components.
      private: EntityComponentManager entityCompMgr;

      /// \brief A pool of worker threads.
      private: common::WorkerPool workerPool{2};

      /// \brief Wall time of the previous update.
      private: std::chrono::steady_clock::time_point prevUpdateRealTime;

      /// \brief A duration used to account for inaccuracies associated with
      /// sleep durations.
      private: std::chrono::steady_clock::duration sleepOffset{0};

      /// \brief This is the rate at which the systems are updated.
      /// The default update rate is 500hz, which is a period of 2ms.
      private: std::chrono::steady_clock::duration updatePeriod{2ms};

      /// \brief List of simulation times used to compute averages.
      private: std::list<std::chrono::steady_clock::duration> simTimes;

      /// \brief List of real times used to compute averages.
      private: std::list<std::chrono::steady_clock::duration> realTimes;

      /// \brief Node for communication.
      private: ignition::transport::Node node;

      /// \brief World statistics publisher.
      private: ignition::transport::Node::Publisher statsPub;

      /// \brief Name of world being simulated.
      private: std::string worldName;

      /// \brief Stopwatch to keep track of wall time.
      private: ignition::math::Stopwatch realTimeWatch;

      /// \brief Step size
      private: ignition::math::clock::duration stepSize{10ms};

      /// \brief The real time factor calculated based on sim and real time
      /// averages.
      private: double realTimeFactor{0.0};

      /// \brief Number of simulation steps requested that haven't been
      /// executed yet.
      private: unsigned int pendingSimIterations{0};

      /// \brief Keeps the latest simulation info.
      private: UpdateInfo currentInfo;

      /// \brief Buffer of world control messages.
      private: std::list<msgs::WorldControl> worldControlMsgs;

      /// \brief Mutex to protect message buffers.
      private: std::mutex msgBufferMutex;
    };
    }
  }
}
#endif<|MERGE_RESOLUTION|>--- conflicted
+++ resolved
@@ -155,7 +155,10 @@
       /// \return True if the simulation runner is paused, false otherwise.
       public: bool Paused() const;
 
-<<<<<<< HEAD
+      /// \brief Get the EntityComponentManager
+      /// \return Reference to the entity component manager.
+      public: const EntityComponentManager &EntityCompMgr() const;
+
       /// \brief Return true if an entity with the provided name exists.
       /// \param[in] _name Name of the entity.
       /// \return True if the entity exists in the world.
@@ -170,10 +173,6 @@
       /// \return True if the entity exists in the world and it was queued
       /// for deletion.
       public: bool RequestEraseEntity(const std::string &_name);
-=======
-      /// \brief Get the EntityComponentManager
-      /// \return Reference to the entity component manager.
-      public: const EntityComponentManager &EntityCompMgr() const;
 
       /// \brief Get the current info object.
       /// \return Current info.
@@ -186,7 +185,6 @@
       /// \brief Set the step size;
       /// \param[in] _step Step size.
       public: void SetStepSize(const ignition::math::clock::duration &_step);
->>>>>>> 8e586284
 
       /// \brief World control service callback. This function stores the
       /// the request which will then be processed by the ProcessMessages
