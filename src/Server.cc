/*
 * Copyright (C) 2018 Open Source Robotics Foundation
 *
 * Licensed under the Apache License, Version 2.0 (the "License");
 * you may not use this file except in compliance with the License.
 * You may obtain a copy of the License at
 *
 *     http://www.apache.org/licenses/LICENSE-2.0
 *
 * Unless required by applicable law or agreed to in writing, software
 * distributed under the License is distributed on an "AS IS" BASIS,
 * WITHOUT WARRANTIES OR CONDITIONS OF ANY KIND, either express or implied.
 * See the License for the specific language governing permissions and
 * limitations under the License.
 *
*/

#include <numeric>

#include <ignition/common/SystemPaths.hh>
#include <ignition/fuel_tools/Interface.hh>
#include <ignition/fuel_tools/ClientConfig.hh>
#include <sdf/Root.hh>
#include <sdf/Error.hh>

#include "ignition/gazebo/config.hh"
#include "ignition/gazebo/Server.hh"
#include "ignition/gazebo/Util.hh"

#include "ServerPrivate.hh"
#include "SimulationRunner.hh"

using namespace ignition;
using namespace gazebo;

/// \brief This struct provides access to the default world.
struct DefaultWorld
{
  /// \brief Get the default world as a string.
  /// Plugins will be loaded from the server.config file.
  /// \return An SDF string that contains the default world.
  public: static std::string &World()
  {
    static std::string world = std::string("<?xml version='1.0'?>"
      "<sdf version='1.6'>"
        "<world name='default'>") +
        "</world>"
      "</sdf>";

    return world;
  }
};

/////////////////////////////////////////////////
Server::Server(const ServerConfig &_config)
  : dataPtr(new ServerPrivate)
{
  this->dataPtr->config = _config;

  // Configure the fuel client
  fuel_tools::ClientConfig config;
  if (!_config.ResourceCache().empty())
    config.SetCacheLocation(_config.ResourceCache());
  this->dataPtr->fuelClient = std::make_unique<fuel_tools::FuelClient>(config);

  // Configure SDF to fetch assets from ignition fuel.
  sdf::setFindCallback(std::bind(&ServerPrivate::FetchResource,
        this->dataPtr.get(), std::placeholders::_1));
  common::addFindFileURICallback(std::bind(&ServerPrivate::FetchResourceUri,
      this->dataPtr.get(), std::placeholders::_1));

  addResourcePaths();

  sdf::Errors errors;

<<<<<<< HEAD
  // Load a world if specified. Check SDF string first, then SDF file
  if (_config.SdfRoot())
  {
    this->dataPtr->sdfRoot = _config.SdfRoot()->Clone();
    ignmsg << "Loading SDF world from SDF DOM.\n";
  }
  else if (!_config.SdfString().empty())
=======
  switch (_config.Source())
>>>>>>> 713f3ba4
  {
    // Load a world if specified. Check SDF string first, then SDF file
    case ServerConfig::SourceType::kSdfRoot:
    {
      this->dataPtr->sdfRoot = _config.SdfRoot()->Clone();
      ignmsg << "Loading SDF world from SDF DOM.\n";
      break;
    }
<<<<<<< HEAD
    else
    {
      msg += "File path [" + _config.SdfFile() + "].\n";
    }
    ignmsg <<  msg;
    errors = this->dataPtr->sdfRoot.LoadSdfString(_config.SdfString());
  }
  else if (!_config.SdfFile().empty())
  {
    std::string filePath = resolveSdfWorldFile(_config.SdfFile(),
        _config.ResourceCache());
=======

    case ServerConfig::SourceType::kSdfString:
    {
      std::string msg = "Loading SDF string. ";
      if (_config.SdfFile().empty())
      {
        msg += "File path not available.\n";
      }
      else
      {
        msg += "File path [" + _config.SdfFile() + "].\n";
      }
      ignmsg <<  msg;
      errors = this->dataPtr->sdfRoot.LoadSdfString(_config.SdfString());
      break;
    }

    case ServerConfig::SourceType::kSdfFile:
    {
      std::string filePath = resolveSdfWorldFile(_config.SdfFile(),
          _config.ResourceCache());

      if (filePath.empty())
      {
        ignerr << "Failed to find world [" << _config.SdfFile() << "]"
               << std::endl;
        return;
      }

      ignmsg << "Loading SDF world file[" << filePath << "].\n";

      // \todo(nkoenig) Async resource download.
      // This call can block for a long period of time while
      // resources are downloaded. Blocking here causes the GUI to block with
      // a black screen (search for "Async resource download" in
      // 'src/gui_main.cc'.
      errors = this->dataPtr->sdfRoot.Load(filePath);
      break;
    }
>>>>>>> 713f3ba4

    case ServerConfig::SourceType::kNone:
    default:
    {
      ignmsg << "Loading default world.\n";
      // Load an empty world.
      /// \todo(nkoenig) Add a "AddWorld" function to sdf::Root.
      errors = this->dataPtr->sdfRoot.LoadSdfString(DefaultWorld::World());
      break;
    }
  }

  if (!errors.empty())
  {
    for (auto &err : errors)
      ignerr << err << "\n";
    return;
  }

  // Add record plugin
  if (_config.UseLogRecord())
  {
    this->dataPtr->AddRecordPlugin(_config);
  }

  this->dataPtr->CreateEntities();

  // Set the desired update period, this will override the desired RTF given in
  // the world file which was parsed by CreateEntities.
  if (_config.UpdatePeriod())
  {
    this->SetUpdatePeriod(_config.UpdatePeriod().value());
  }

  // Establish publishers and subscribers.
  this->dataPtr->SetupTransport();
}

/////////////////////////////////////////////////
Server::~Server() = default;

/////////////////////////////////////////////////
bool Server::Run(const bool _blocking, const uint64_t _iterations,
    const bool _paused)
{
  // Set the initial pause state of each simulation runner.
  for (std::unique_ptr<SimulationRunner> &runner : this->dataPtr->simRunners)
    runner->SetPaused(_paused);

  // Check the current state, and return early if preconditions are not met.
  {
    std::lock_guard<std::mutex> lock(this->dataPtr->runMutex);
    if (!this->dataPtr->sigHandler.Initialized())
    {
      ignerr << "Signal handlers were not created. The server won't run.\n";
      return false;
    }

    // Do not allow running more than once.
    if (this->dataPtr->running)
    {
      ignwarn << "The server is already runnnng.\n";
      return false;
    }
  }

  if (_blocking)
    return this->dataPtr->Run(_iterations);

  // Make sure two threads are not created
  std::unique_lock<std::mutex> lock(this->dataPtr->runMutex);
  if (this->dataPtr->runThread.get_id() == std::thread::id())
  {
    std::condition_variable cond;
    this->dataPtr->runThread =
      std::thread(&ServerPrivate::Run, this->dataPtr.get(), _iterations, &cond);

    // Wait for the thread to start. We do this to guarantee that the
    // running variable gets updated before this function returns. With
    // a small number of iterations it is possible that the run thread
    // successfuly completes before this function returns.
    cond.wait(lock);
    return true;
  }

  return false;
}

/////////////////////////////////////////////////
bool Server::RunOnce(const bool _paused)
{
  if (_paused)
  {
    for (auto &runner : this->dataPtr->simRunners)
      runner->SetNextStepAsBlockingPaused(true);
  }

  return this->Run(true, 1, _paused);
}

/////////////////////////////////////////////////
void Server::SetUpdatePeriod(
    const std::chrono::steady_clock::duration &_updatePeriod,
    const unsigned int _worldIndex)
{
  if (_worldIndex < this->dataPtr->simRunners.size())
    this->dataPtr->simRunners[_worldIndex]->SetUpdatePeriod(_updatePeriod);
}

//////////////////////////////////////////////////
bool Server::Running() const
{
  return this->dataPtr->running;
}

//////////////////////////////////////////////////
std::optional<bool> Server::Running(const unsigned int _worldIndex) const
{
  if (_worldIndex < this->dataPtr->simRunners.size())
    return this->dataPtr->simRunners[_worldIndex]->Running();
  return std::nullopt;
}

//////////////////////////////////////////////////
bool Server::SetPaused(const bool _paused,
    const unsigned int _worldIndex) const
{
  if (_worldIndex < this->dataPtr->simRunners.size())
  {
    this->dataPtr->simRunners[_worldIndex]->SetPaused(_paused);
    return true;
  }

  return false;
}

//////////////////////////////////////////////////
std::optional<bool> Server::Paused(const unsigned int _worldIndex) const
{
  if (_worldIndex < this->dataPtr->simRunners.size())
    return this->dataPtr->simRunners[_worldIndex]->Paused();
  return std::nullopt;
}

//////////////////////////////////////////////////
std::optional<uint64_t> Server::IterationCount(
    const unsigned int _worldIndex) const
{
  if (_worldIndex < this->dataPtr->simRunners.size())
    return this->dataPtr->simRunners[_worldIndex]->IterationCount();
  return std::nullopt;
}

//////////////////////////////////////////////////
std::optional<size_t> Server::EntityCount(const unsigned int _worldIndex) const
{
  if (_worldIndex < this->dataPtr->simRunners.size())
    return this->dataPtr->simRunners[_worldIndex]->EntityCount();
  return std::nullopt;
}

//////////////////////////////////////////////////
std::optional<size_t> Server::SystemCount(const unsigned int _worldIndex) const
{
  if (_worldIndex < this->dataPtr->simRunners.size())
    return this->dataPtr->simRunners[_worldIndex]->SystemCount();
  return std::nullopt;
}

//////////////////////////////////////////////////
std::optional<bool> Server::AddSystem(const SystemPluginPtr &_system,
                                      const unsigned int _worldIndex)
{
  // Check the current state, and return early if preconditions are not met.
  std::lock_guard<std::mutex> lock(this->dataPtr->runMutex);
  // Do not allow running more than once.
  if (this->dataPtr->running)
  {
    ignerr << "Cannot add system while the server is runnnng.\n";
    return false;
  }

  if (_worldIndex < this->dataPtr->simRunners.size())
  {
    this->dataPtr->simRunners[_worldIndex]->AddSystem(_system);
    return true;
  }

  return std::nullopt;
}

//////////////////////////////////////////////////
std::optional<bool> Server::AddSystem(const std::shared_ptr<System> &_system,
                                      const unsigned int _worldIndex)
{
  std::lock_guard<std::mutex> lock(this->dataPtr->runMutex);
  if (this->dataPtr->running)
  {
    ignerr << "Cannot add system while the server is runnnng.\n";
    return false;
  }

  if (_worldIndex < this->dataPtr->simRunners.size())
  {
    this->dataPtr->simRunners[_worldIndex]->AddSystem(_system);
    return true;
  }

  return std::nullopt;
}

//////////////////////////////////////////////////
bool Server::HasEntity(const std::string &_name,
                       const unsigned int _worldIndex) const
{
  if (_worldIndex < this->dataPtr->simRunners.size())
    return this->dataPtr->simRunners[_worldIndex]->HasEntity(_name);

  return false;
}

//////////////////////////////////////////////////
std::optional<Entity> Server::EntityByName(const std::string &_name,
    const unsigned int _worldIndex) const
{
  if (_worldIndex < this->dataPtr->simRunners.size())
    return this->dataPtr->simRunners[_worldIndex]->EntityByName(_name);

  return std::nullopt;
}

//////////////////////////////////////////////////
bool Server::RequestRemoveEntity(const std::string &_name,
    bool _recursive, const unsigned int _worldIndex)
{
  if (_worldIndex < this->dataPtr->simRunners.size())
  {
    return this->dataPtr->simRunners[_worldIndex]->RequestRemoveEntity(_name,
        _recursive);
  }

  return false;
}

//////////////////////////////////////////////////
bool Server::RequestRemoveEntity(const Entity _entity,
    bool _recursive, const unsigned int _worldIndex)
{
  if (_worldIndex < this->dataPtr->simRunners.size())
  {
    return this->dataPtr->simRunners[_worldIndex]->RequestRemoveEntity(_entity,
        _recursive);
  }

  return false;
}<|MERGE_RESOLUTION|>--- conflicted
+++ resolved
@@ -73,17 +73,7 @@
 
   sdf::Errors errors;
 
-<<<<<<< HEAD
-  // Load a world if specified. Check SDF string first, then SDF file
-  if (_config.SdfRoot())
-  {
-    this->dataPtr->sdfRoot = _config.SdfRoot()->Clone();
-    ignmsg << "Loading SDF world from SDF DOM.\n";
-  }
-  else if (!_config.SdfString().empty())
-=======
   switch (_config.Source())
->>>>>>> 713f3ba4
   {
     // Load a world if specified. Check SDF string first, then SDF file
     case ServerConfig::SourceType::kSdfRoot:
@@ -92,19 +82,6 @@
       ignmsg << "Loading SDF world from SDF DOM.\n";
       break;
     }
-<<<<<<< HEAD
-    else
-    {
-      msg += "File path [" + _config.SdfFile() + "].\n";
-    }
-    ignmsg <<  msg;
-    errors = this->dataPtr->sdfRoot.LoadSdfString(_config.SdfString());
-  }
-  else if (!_config.SdfFile().empty())
-  {
-    std::string filePath = resolveSdfWorldFile(_config.SdfFile(),
-        _config.ResourceCache());
-=======
 
     case ServerConfig::SourceType::kSdfString:
     {
@@ -144,7 +121,6 @@
       errors = this->dataPtr->sdfRoot.Load(filePath);
       break;
     }
->>>>>>> 713f3ba4
 
     case ServerConfig::SourceType::kNone:
     default:
