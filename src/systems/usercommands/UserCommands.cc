--- conflicted
+++ resolved
@@ -103,7 +103,7 @@
 };
 
 /// \brief Command to remove an entity from simulation.
-class RemoveCommand : public UserCommand
+class RemoveCommand : public UserCommandBase
 {
   /// \brief Constructor
   /// \param[in] _msg Message identifying the entity to be removed.
@@ -236,7 +236,6 @@
 }
 
 //////////////////////////////////////////////////
-<<<<<<< HEAD
 bool UserCommandsPrivate::RemoveService(const msgs::Entity &_req,
     msgs::Boolean &_res)
 {
@@ -256,10 +255,7 @@
 }
 
 //////////////////////////////////////////////////
-UserCommand::UserCommand(google::protobuf::Message *_msg,
-=======
 UserCommandBase::UserCommandBase(google::protobuf::Message *_msg,
->>>>>>> c61e82ae
     std::shared_ptr<UserCommandsInterface> &_iface)
     : msg(_msg), iface(_iface)
 {
@@ -422,7 +418,7 @@
 //////////////////////////////////////////////////
 RemoveCommand::RemoveCommand(msgs::Entity *_msg,
     std::shared_ptr<UserCommandsInterface> &_iface)
-    : UserCommand(_msg, _iface)
+    : UserCommandBase(_msg, _iface)
 {
 }
 
