--- conflicted
+++ resolved
@@ -53,8 +53,6 @@
   public: void InsertEntityRecursive(Entity _entity,
       std::unordered_set<Entity> &_set);
 
-<<<<<<< HEAD
-=======
   /// \brief Recursively erase an entity and all its descendants from a given
   /// set.
   /// \param[in] _entity Entity to be erased.
@@ -62,12 +60,6 @@
   public: void EraseEntityRecursive(Entity _entity,
       std::unordered_set<Entity> &_set);
 
-  /// \brief Register a new component type.
-  /// \param[in] _typeId Type if of the new component.
-  /// \return True if created successfully.
-  public: bool CreateComponentStorage(const ComponentTypeId _typeId);
-
->>>>>>> fc2a98ec
   /// \brief Allots the work for multiple threads prior to running
   /// `AddEntityToMessage`.
   public: void CalculateStateThreadLoad();
@@ -171,7 +163,6 @@
   /// \brief Keep track of entities already used to ensure uniqueness.
   public: uint64_t entityCount{0};
 
-<<<<<<< HEAD
   /// \brief Unordered map of removed components. The key is the entity to
   /// which belongs the component, and the value is a set of the component types
   /// being removed.
@@ -237,19 +228,13 @@
   /// \TODO(anyone) We shouldn't be giving canonical links special treatment.
   /// This may happen to any component that holds an Entity, so we should figure
   /// out a way to generalize this for any such component.
-  std::unordered_map<Entity, Entity> oldModelCanonicalLink;
+  public: std::unordered_map<Entity, Entity> oldModelCanonicalLink;
 
   /// \brief See above
-  std::unordered_map<Entity, Entity> oldToClonedCanonicalLink;
-=======
-  /// \brief Unordered multimap of removed components. The key is the entity to
-  /// which belongs the component, and the value is the component being
-  /// removed.
-  std::unordered_multimap<Entity, ComponentKey> removedComponents;
+  public: std::unordered_map<Entity, Entity> oldToClonedCanonicalLink;
 
   /// \brief Set of entities that are prevented from removal.
   public: std::unordered_set<Entity> pinnedEntities;
->>>>>>> fc2a98ec
 };
 
 //////////////////////////////////////////////////
@@ -555,8 +540,8 @@
   {
     std::unordered_set<Entity> tmpToRemoveEntities;
 
-    // Store the to-be-removed entities in a temporary set so we can call
-    // UpdateViews on each of them
+    // Store the to-be-removed entities in a temporary set so we can
+    // mark each of them to be removed from views that contain them.
     for (const auto &vertex : this->dataPtr->entities.Vertices())
     {
       if (std::find(this->dataPtr->pinnedEntities.begin(),
@@ -575,7 +560,10 @@
 
     for (const auto &removedEntity : tmpToRemoveEntities)
     {
-      this->UpdateViews(removedEntity);
+      for (auto &view : this->dataPtr->views)
+      {
+        view.second.first->MarkEntityToRemove(removedEntity);
+      }
     }
   }
 }
@@ -1834,7 +1822,6 @@
 }
 
 /////////////////////////////////////////////////
-<<<<<<< HEAD
 bool EntityComponentManagerPrivate::ComponentMarkedAsRemoved(
     const Entity _entity, const ComponentTypeId _typeId) const
 {
@@ -1843,7 +1830,9 @@
     return iter->second.find(_typeId) != iter->second.end();
 
   return false;
-=======
+}
+
+/////////////////////////////////////////////////
 void EntityComponentManager::PinEntity(const Entity _entity, bool _recursive)
 {
   if (_recursive)
@@ -1875,5 +1864,4 @@
 void EntityComponentManager::UnpinAllEntities()
 {
   this->dataPtr->pinnedEntities.clear();
->>>>>>> fc2a98ec
 }