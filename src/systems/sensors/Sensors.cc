/*
 * Copyright (C) 2018 Open Source Robotics Foundation
 *
 * Licensed under the Apache License, Version 2.0 (the "License");
 * you may not use this file except in compliance with the License.
 * You may obtain a copy of the License at
 *
 *     http://www.apache.org/licenses/LICENSE-2.0
 *
 * Unless required by applicable law or agreed to in writing, software
 * distributed under the License is distributed on an "AS IS" BASIS,
 * WITHOUT WARRANTIES OR CONDITIONS OF ANY KIND, either express or implied.
 * See the License for the specific language governing permissions and
 * limitations under the License.
 *
 */

#include "Sensors.hh"

#include <map>
#include <set>
#include <unordered_map>
#include <utility>
#include <vector>

#include <ignition/common/Profiler.hh>
#include <ignition/plugin/Register.hh>

#include <sdf/Sensor.hh>

#include <ignition/math/Helpers.hh>

#include <ignition/rendering/Scene.hh>
#include <ignition/sensors/CameraSensor.hh>
#include <ignition/sensors/DepthCameraSensor.hh>
#include <ignition/sensors/GpuLidarSensor.hh>
#include <ignition/sensors/RenderingSensor.hh>
#include <ignition/sensors/RgbdCameraSensor.hh>
#include <ignition/sensors/ThermalCameraSensor.hh>
#include <ignition/sensors/SegmentationCameraSensor.hh>
#include <ignition/sensors/WideAngleCameraSensor.hh>
#include <ignition/sensors/Manager.hh>

#include "ignition/gazebo/components/Atmosphere.hh"
#include "ignition/gazebo/components/Camera.hh"
#include "ignition/gazebo/components/DepthCamera.hh"
#include "ignition/gazebo/components/GpuLidar.hh"
#include "ignition/gazebo/components/RenderEngineServerHeadless.hh"
#include "ignition/gazebo/components/RenderEngineServerPlugin.hh"
#include "ignition/gazebo/components/RgbdCamera.hh"
#include "ignition/gazebo/components/SegmentationCamera.hh"
#include "ignition/gazebo/components/ThermalCamera.hh"
#include "ignition/gazebo/components/WideAngleCamera.hh"
#include "ignition/gazebo/components/World.hh"
#include "ignition/gazebo/Events.hh"
#include "ignition/gazebo/EntityComponentManager.hh"

#include "ignition/gazebo/rendering/Events.hh"
#include "ignition/gazebo/rendering/RenderUtil.hh"

using namespace ignition;
using namespace gazebo;
using namespace systems;

// Private data class.
class ignition::gazebo::systems::SensorsPrivate
{
  /// \brief Sensor manager object. This manages the lifecycle of the
  /// instantiated sensors.
  public: sensors::Manager sensorManager;

  /// \brief used to store whether rendering objects have been created.
  public: bool initialized = false;

  /// \brief Main rendering interface
  public: RenderUtil renderUtil;

  /// \brief Unique set of sensor ids
  public: std::set<sensors::SensorId> sensorIds;

  /// \brief rendering scene to be managed by the scene manager and used to
  /// generate sensor data
  public: rendering::ScenePtr scene;

  /// \brief Temperature used by thermal camera. Defaults to temperature at
  /// sea level
  public: double ambientTemperature = 288.15;

  /// \brief Temperature gradient with respect to increasing altitude at sea
  /// level in units of K/m.
  public: double ambientTemperatureGradient = -0.0065;

  /// \brief Keep track of cameras, in case we need to handle stereo cameras.
  /// Key: Camera's parent scoped name
  /// Value: Pointer to camera
  // TODO(anyone) Remove element when sensor is deleted
  public: std::map<std::string, sensors::CameraSensor *> cameras;

  /// \brief Maps gazebo entity to its matching sensor ID
  ///
  /// Useful for detecting when a sensor Entity has been deleted and trigger
  /// the destruction of the corresponding ignition::sensors Sensor object
  public: std::unordered_map<Entity, sensors::SensorId> entityToIdMap;

  /// \brief Flag to indicate if worker threads are running
  public: std::atomic<bool> running { false };

  /// \brief Flag to signal if initialization should occur
  public: bool doInit { false };

  /// \brief Flag to signal if rendering update is needed
  public: bool updateAvailable { false };

  /// \brief Thread that rendering will occur in
  public: std::thread renderThread;

  /// \brief Mutex to protect rendering data
  public: std::mutex renderMutex;

  /// \brief Condition variable to signal rendering thread
  ///
  /// This variable is used to block/unblock operations in the rendering
  /// thread.  For a more detailed explanation on the flow refer to the
  /// documentation on RenderThread.
  public: std::condition_variable renderCv;

  /// \brief Connection to events::Stop event, used to stop thread
  public: ignition::common::ConnectionPtr stopConn;

  /// \brief Update time for the next rendering iteration
  public: std::chrono::steady_clock::duration updateTime;

  /// \brief Sensors to include in the next rendering iteration
  public: std::vector<sensors::RenderingSensor *> activeSensors;

  /// \brief Mutex to protect sensorMask
  public: std::mutex sensorMaskMutex;

  /// \brief Mask sensor updates for sensors currently being rendered
  public: std::map<sensors::SensorId,
    std::chrono::steady_clock::duration> sensorMask;

  /// \brief Pointer to the event manager
  public: EventManager *eventManager{nullptr};

  /// \brief Wait for initialization to happen
  private: void WaitForInit();

  /// \brief Run one rendering iteration
  private: void RunOnce();

  /// \brief Top level function for the rendering thread
  ///
  /// This function captures all of the behavior of the rendering thread.
  /// The behavior is captured in two phases: initialization and steady state.
  ///
  /// When the thread is first started, it waits on renderCv until the
  /// prerequisites for initialization are met, and the `doInit` flag is set.
  /// In order for initialization to proceed, rendering sensors must be
  /// available in the EntityComponentManager.
  ///
  /// When doInit is set, and renderCv is notified, initialization
  /// is performed (creating the render context and scene). During
  /// initialization, execution is blocked for the caller of PostUpdate.
  /// When initialization is complete, PostUpdate will be notified via
  /// renderCv and execution will continue.
  ///
  /// Once in steady state, a rendering operation is triggered by setting
  /// updateAvailable to true, and notifying via the renderCv.
  /// The rendering operation is done in `RunOnce`.
  ///
  /// The caller of PostUpdate will not be blocked if there is no
  /// rendering operation currently ongoing. Rendering will occur
  /// asyncronously.
  //
  /// The caller of PostUpdate will be blocked if there is a rendering
  /// operation currently ongoing, until that completes.
  private: void RenderThread();

  /// \brief Launch the rendering thread
  public: void Run();

  /// \brief Stop the rendering thread
  public: void Stop();

  /// \brief Use to optionally set the background color.
  public: std::optional<math::Color> backgroundColor;

  /// \brief Use to optionally set the ambient light.
  public: std::optional<math::Color> ambientLight;
};

//////////////////////////////////////////////////
void SensorsPrivate::WaitForInit()
{
  while (!this->initialized && this->running)
  {
    igndbg << "Waiting for init" << std::endl;
    std::unique_lock<std::mutex> lock(this->renderMutex);
    // Wait to be ready for initialization or stopped running.
    // We need rendering sensors to be available to initialize.
    this->renderCv.wait(lock, [this]()
    {
      return this->doInit || !this->running;
    });

    if (this->doInit)
    {
      // Only initialize if there are rendering sensors
      igndbg << "Initializing render context" << std::endl;
      if (this->backgroundColor)
        this->renderUtil.SetBackgroundColor(*this->backgroundColor);
      if (this->ambientLight)
        this->renderUtil.SetAmbientLight(*this->ambientLight);
      this->renderUtil.Init();
      this->scene = this->renderUtil.Scene();
      this->scene->SetCameraPassCountPerGpuFlush(6u);
      this->initialized = true;
    }

    this->updateAvailable = false;
    this->renderCv.notify_one();
  }
  igndbg << "Rendering Thread initialized" << std::endl;
}

//////////////////////////////////////////////////
void SensorsPrivate::RunOnce()
{
  std::unique_lock<std::mutex> lock(this->renderMutex);
  this->renderCv.wait(lock, [this]()
  {
    return !this->running || this->updateAvailable;
  });

  if (!this->running)
    return;

  if (!this->scene)
    return;

  IGN_PROFILE("SensorsPrivate::RunOnce");
  {
    IGN_PROFILE("Update");
    this->renderUtil.Update();
  }


  if (!this->activeSensors.empty())
  {
    this->sensorMaskMutex.lock();
    // Check the active sensors against masked sensors.
    //
    // The internal state of a rendering sensor is not updated until the
    // rendering operation is complete, which can leave us in a position
    // where the sensor is falsely indicating that an update is needed.
    //
    // To prevent this, add sensors that are currently being rendered to
    // a mask. Sensors are removed from the mask when 90% of the update
    // delta has passed, which will allow rendering to proceed.
    for (const auto & sensor : this->activeSensors)
    {
      // 90% of update delta (1/UpdateRate());
      auto delta = std::chrono::duration_cast< std::chrono::milliseconds>(
        std::chrono::duration< double >(0.9 / sensor->UpdateRate()));
      this->sensorMask[sensor->Id()] = this->updateTime + delta;
    }
    this->sensorMaskMutex.unlock();

    {
      IGN_PROFILE("PreRender");
      this->eventManager->Emit<events::PreRender>();
      // Update the scene graph manually to improve performance
      // We only need to do this once per frame It is important to call
      // sensors::RenderingSensor::SetManualSceneUpdate and set it to true
      // so we don't waste cycles doing one scene graph update per sensor
      this->scene->PreRender();
    }

    {
      // publish data
      IGN_PROFILE("RunOnce");
      this->sensorManager.RunOnce(this->updateTime);
    }

    {
      IGN_PROFILE("PostRender");
      // Update the scene graph manually to improve performance
      // We only need to do this once per frame It is important to call
      // sensors::RenderingSensor::SetManualSceneUpdate and set it to true
      // so we don't waste cycles doing one scene graph update per sensor
      this->scene->PostRender();
      this->eventManager->Emit<events::PostRender>();
    }

    this->activeSensors.clear();
  }

  this->updateAvailable = false;
  lock.unlock();
  this->renderCv.notify_one();
}

//////////////////////////////////////////////////
void SensorsPrivate::RenderThread()
{
  IGN_PROFILE_THREAD_NAME("RenderThread");

  igndbg << "SensorsPrivate::RenderThread started" << std::endl;

  // We have to wait for rendering sensors to be available
  this->WaitForInit();

  while (this->running)
  {
    this->RunOnce();
  }

  // clean up before exiting
  for (const auto id : this->sensorIds)
    this->sensorManager.Remove(id);

  igndbg << "SensorsPrivate::RenderThread stopped" << std::endl;
}

//////////////////////////////////////////////////
void SensorsPrivate::Run()
{
  igndbg << "SensorsPrivate::Run" << std::endl;
  this->running = true;
  this->renderThread = std::thread(&SensorsPrivate::RenderThread, this);
}

//////////////////////////////////////////////////
void SensorsPrivate::Stop()
{
  igndbg << "SensorsPrivate::Stop" << std::endl;
  std::unique_lock<std::mutex> lock(this->renderMutex);
  this->running = false;

  if (this->stopConn)
  {
    // Clear connection to stop additional incoming events.
    this->stopConn.reset();
  }

  lock.unlock();
  this->renderCv.notify_all();

  if (this->renderThread.joinable())
  {
    this->renderThread.join();
  }
}

//////////////////////////////////////////////////
void Sensors::RemoveSensor(const Entity &_entity)
{
  auto idIter = this->dataPtr->entityToIdMap.find(_entity);
  if (idIter != this->dataPtr->entityToIdMap.end())
  {
    // Remove from active sensors as well
    // Locking mutex to make sure the vector is not being changed while
    // the rendering thread is iterating over it
    {
      std::unique_lock<std::mutex> lock(this->dataPtr->sensorMaskMutex);
      sensors::Sensor *s = this->dataPtr->sensorManager.Sensor(idIter->second);
      auto rs = dynamic_cast<sensors::RenderingSensor *>(s);
      auto activeSensorIt = std::find(this->dataPtr->activeSensors.begin(),
          this->dataPtr->activeSensors.end(), rs);
      if (activeSensorIt != this->dataPtr->activeSensors.end())
      {
        this->dataPtr->activeSensors.erase(activeSensorIt);
      }
    }
    this->dataPtr->sensorIds.erase(idIter->second);
    this->dataPtr->sensorManager.Remove(idIter->second);
    this->dataPtr->entityToIdMap.erase(idIter);
  }
}

//////////////////////////////////////////////////
Sensors::Sensors() : System(), dataPtr(std::make_unique<SensorsPrivate>())
{
}

//////////////////////////////////////////////////
Sensors::~Sensors()
{
  this->dataPtr->Stop();
}

//////////////////////////////////////////////////
void Sensors::Configure(const Entity &/*_id*/,
    const std::shared_ptr<const sdf::Element> &_sdf,
    EntityComponentManager &_ecm,
    EventManager &_eventMgr)
{
  igndbg << "Configuring Sensors system" << std::endl;

  // Setup rendering
  std::string engineName =
      _sdf->Get<std::string>("render_engine", "ogre2").first;

  // Get the background color, if specified.
  if (_sdf->HasElement("background_color"))
    this->dataPtr->backgroundColor = _sdf->Get<math::Color>("background_color");

  // Get the ambient light, if specified.
  if (_sdf->HasElement("ambient_light"))
    this->dataPtr->ambientLight = _sdf->Get<math::Color>("ambient_light");

  this->dataPtr->renderUtil.SetEngineName(engineName);
  this->dataPtr->renderUtil.SetEnableSensors(true,
      std::bind(&Sensors::CreateSensor, this,
      std::placeholders::_1, std::placeholders::_2, std::placeholders::_3));
    this->dataPtr->renderUtil.SetRemoveSensorCb(
      std::bind(&Sensors::RemoveSensor, this, std::placeholders::_1));

  // parse sensor-specific data
  auto worldEntity = _ecm.EntityByComponents(components::World());
  if (kNullEntity != worldEntity)
  {
    // temperature used by thermal camera
    auto atmosphere = _ecm.Component<components::Atmosphere>(worldEntity);
    if (atmosphere)
    {
      auto atmosphereSdf = atmosphere->Data();
      this->dataPtr->ambientTemperature = atmosphereSdf.Temperature().Kelvin();
      this->dataPtr->ambientTemperatureGradient =
          atmosphereSdf.TemperatureGradient();
    }

    // Set render engine if specified from command line
    auto renderEngineServerComp =
      _ecm.Component<components::RenderEngineServerPlugin>(worldEntity);
    if (renderEngineServerComp && !renderEngineServerComp->Data().empty())
    {
      this->dataPtr->renderUtil.SetEngineName(renderEngineServerComp->Data());
    }

    // Set headless mode if specified from command line
    auto renderEngineServerHeadlessComp =
      _ecm.Component<components::RenderEngineServerHeadless>(worldEntity);
    if (renderEngineServerHeadlessComp)
    {
      this->dataPtr->renderUtil.SetHeadlessRendering(
        renderEngineServerHeadlessComp->Data());
    }
  }

  this->dataPtr->eventManager = &_eventMgr;

  this->dataPtr->stopConn = _eventMgr.Connect<events::Stop>(
      std::bind(&SensorsPrivate::Stop, this->dataPtr.get()));

  // Kick off worker thread
  this->dataPtr->Run();
}

//////////////////////////////////////////////////
void Sensors::Update(const UpdateInfo &_info,
                     EntityComponentManager &_ecm)
{
  IGN_PROFILE("Sensors::Update");
  std::unique_lock<std::mutex> lock(this->dataPtr->renderMutex);
  if (this->dataPtr->running && this->dataPtr->initialized)
  {
    this->dataPtr->renderUtil.UpdateECM(_info, _ecm);
  }
}

//////////////////////////////////////////////////
void Sensors::PostUpdate(const UpdateInfo &_info,
                         const EntityComponentManager &_ecm)
{
  IGN_PROFILE("Sensors::PostUpdate");

  // \TODO(anyone) Support rewind
  if (_info.dt < std::chrono::steady_clock::duration::zero())
  {
    ignwarn << "Detected jump back in time ["
        << std::chrono::duration_cast<std::chrono::seconds>(_info.dt).count()
        << "s]. System may not work properly." << std::endl;
  }

<<<<<<< HEAD
  if (!this->dataPtr->initialized &&
      (_ecm.HasComponentType(components::Camera::typeId) ||
       _ecm.HasComponentType(components::DepthCamera::typeId) ||
       _ecm.HasComponentType(components::GpuLidar::typeId) ||
       _ecm.HasComponentType(components::RgbdCamera::typeId) ||
       _ecm.HasComponentType(components::ThermalCamera::typeId) ||
       _ecm.HasComponentType(components::SegmentationCamera::typeId) ||
       _ecm.HasComponentType(components::WideAngleCamera::typeId)
       ))
=======

>>>>>>> cddc0119
  {
    std::unique_lock<std::mutex> lock(this->dataPtr->renderMutex);
    if (!this->dataPtr->initialized &&
        (_ecm.HasComponentType(components::Camera::typeId) ||
         _ecm.HasComponentType(components::DepthCamera::typeId) ||
         _ecm.HasComponentType(components::GpuLidar::typeId) ||
         _ecm.HasComponentType(components::RgbdCamera::typeId) ||
         _ecm.HasComponentType(components::ThermalCamera::typeId) ||
         _ecm.HasComponentType(components::SegmentationCamera::typeId)))
    {
      igndbg << "Initialization needed" << std::endl;
      this->dataPtr->doInit = true;
      this->dataPtr->renderCv.notify_one();
    }
  }

  if (this->dataPtr->running && this->dataPtr->initialized)
  {
    this->dataPtr->renderUtil.UpdateFromECM(_info, _ecm);

    auto time = math::durationToSecNsec(_info.simTime);
    auto t = math::secNsecToDuration(time.first, time.second);

    std::vector<sensors::RenderingSensor *> activeSensors;

    this->dataPtr->sensorMaskMutex.lock();
    for (auto id : this->dataPtr->sensorIds)
    {
      sensors::Sensor *s = this->dataPtr->sensorManager.Sensor(id);
      auto rs = dynamic_cast<sensors::RenderingSensor *>(s);

      auto it = this->dataPtr->sensorMask.find(id);
      if (it != this->dataPtr->sensorMask.end())
      {
        if (it->second <= t)
        {
          this->dataPtr->sensorMask.erase(it);
        }
        else
        {
          continue;
        }
      }

      if (rs && rs->NextDataUpdateTime() <= t)
      {
        activeSensors.push_back(rs);
      }
    }
    this->dataPtr->sensorMaskMutex.unlock();

    if (!activeSensors.empty() ||
        this->dataPtr->renderUtil.PendingSensors() > 0)
    {
      std::unique_lock<std::mutex> lock(this->dataPtr->renderMutex);
      this->dataPtr->renderCv.wait(lock, [this] {
        return !this->dataPtr->running || !this->dataPtr->updateAvailable; });

      if (!this->dataPtr->running)
      {
        return;
      }

      this->dataPtr->activeSensors = std::move(activeSensors);
      this->dataPtr->updateTime = t;
      this->dataPtr->updateAvailable = true;
      this->dataPtr->renderCv.notify_one();
    }
  }
}

//////////////////////////////////////////////////
std::string Sensors::CreateSensor(const Entity &_entity,
    const sdf::Sensor &_sdf, const std::string &_parentName)
{
  if (_sdf.Type() == sdf::SensorType::NONE)
  {
    ignerr << "Unable to create sensor. SDF sensor type is NONE." << std::endl;
    return std::string();
  }

  // Create within ign-sensors
  sensors::Sensor *sensor{nullptr};
  if (_sdf.Type() == sdf::SensorType::CAMERA)
  {
    sensor = this->dataPtr->sensorManager.CreateSensor<
      sensors::CameraSensor>(_sdf);
  }
  else if (_sdf.Type() == sdf::SensorType::DEPTH_CAMERA)
  {
    sensor = this->dataPtr->sensorManager.CreateSensor<
      sensors::DepthCameraSensor>(_sdf);
  }
  else if (_sdf.Type() == sdf::SensorType::GPU_LIDAR)
  {
    sensor = this->dataPtr->sensorManager.CreateSensor<
      sensors::GpuLidarSensor>(_sdf);
  }
  else if (_sdf.Type() == sdf::SensorType::RGBD_CAMERA)
  {
    sensor = this->dataPtr->sensorManager.CreateSensor<
      sensors::RgbdCameraSensor>(_sdf);
  }
  else if (_sdf.Type() == sdf::SensorType::THERMAL_CAMERA)
  {
    sensor = this->dataPtr->sensorManager.CreateSensor<
      sensors::ThermalCameraSensor>(_sdf);
  }
  else if (_sdf.Type() == sdf::SensorType::SEGMENTATION_CAMERA)
  {
    sensor = this->dataPtr->sensorManager.CreateSensor<
      sensors::SegmentationCameraSensor>(_sdf);
  }
  else if (_sdf.Type() == sdf::SensorType::WIDE_ANGLE_CAMERA)
  {
    sensor = this->dataPtr->sensorManager.CreateSensor<
      sensors::WideAngleCameraSensor>(_sdf);
  }

  if (nullptr == sensor)
  {
    ignerr << "Failed to create sensor [" << _sdf.Name()
           << "]." << std::endl;
    return std::string();
  }

  // Store sensor ID
  auto sensorId = sensor->Id();
  this->dataPtr->entityToIdMap.insert({_entity, sensorId});
  this->dataPtr->sensorIds.insert(sensorId);

  // Set the scene so it can create the rendering sensor
  auto renderingSensor = dynamic_cast<sensors::RenderingSensor *>(sensor);
  renderingSensor->SetScene(this->dataPtr->scene);
  renderingSensor->SetParent(_parentName);
  renderingSensor->SetManualSceneUpdate(true);

  // Special case for stereo cameras
  auto cameraSensor = dynamic_cast<sensors::CameraSensor *>(sensor);
  if (nullptr != cameraSensor)
  {
    // Parent
    auto parent = cameraSensor->Parent();

    // If parent has other camera children, set the baseline.
    // For stereo pairs, the baseline for the left camera is zero, and for the
    // right camera it's the distance between them.
    // For more than 2 cameras, the first camera's baseline is zero and the
    // others have the distance between them.
    if (this->dataPtr->cameras.find(parent) !=
        this->dataPtr->cameras.end())
    {
      // TODO(anyone) This is safe because we're not removing sensors
      // First camera added to the parent link
      auto leftCamera = this->dataPtr->cameras[parent];
      auto rightCamera = cameraSensor;

      // If cameras have right / left topic, use that to decide which is which
      if (leftCamera->Topic().find("right") != std::string::npos &&
          rightCamera->Topic().find("left") != std::string::npos)
      {
        std::swap(rightCamera, leftCamera);
      }

      // Camera sensor's Y axis is orthogonal to the optical axis
      auto baseline = abs(rightCamera->Pose().Pos().Y() -
                          leftCamera->Pose().Pos().Y());
      rightCamera->SetBaseline(baseline);
    }
    else
    {
      this->dataPtr->cameras[parent] = cameraSensor;
    }
  }

  // Sensor-specific settings
  auto thermalSensor = dynamic_cast<sensors::ThermalCameraSensor *>(sensor);
  if (nullptr != thermalSensor)
  {
    thermalSensor->SetAmbientTemperature(this->dataPtr->ambientTemperature);

    // temperature gradient is in kelvin per meter - typically change in
    // temperature over change in altitude. However the implementation of
    // thermal sensor in ign-sensors varies temperature for all objects in its
    // view. So we will do an approximation based on camera view's vertical
    // distance.
    auto camSdf = _sdf.CameraSensor();
    double farClip = camSdf->FarClip();
    double angle = camSdf->HorizontalFov().Radian();
    double aspect = camSdf->ImageWidth() / camSdf->ImageHeight();
    double vfov = 2.0 * atan(tan(angle / 2.0) / aspect);
    double height = tan(vfov / 2.0) * farClip * 2.0;
    double tempRange =
        std::fabs(this->dataPtr->ambientTemperatureGradient * height);
    thermalSensor->SetAmbientTemperatureRange(tempRange);

    ignmsg << "Setting ambient temperature to "
           << this->dataPtr->ambientTemperature << " Kelvin and gradient to "
           << this->dataPtr->ambientTemperatureGradient << " K/m. "
           << "The resulting temperature range is: " << tempRange
           << " Kelvin." << std::endl;
  }

  return sensor->Name();
}

IGNITION_ADD_PLUGIN(Sensors, System,
  Sensors::ISystemConfigure,
  Sensors::ISystemUpdate,
  Sensors::ISystemPostUpdate
)

IGNITION_ADD_PLUGIN_ALIAS(Sensors, "ignition::gazebo::systems::Sensors")<|MERGE_RESOLUTION|>--- conflicted
+++ resolved
@@ -484,19 +484,7 @@
         << "s]. System may not work properly." << std::endl;
   }
 
-<<<<<<< HEAD
-  if (!this->dataPtr->initialized &&
-      (_ecm.HasComponentType(components::Camera::typeId) ||
-       _ecm.HasComponentType(components::DepthCamera::typeId) ||
-       _ecm.HasComponentType(components::GpuLidar::typeId) ||
-       _ecm.HasComponentType(components::RgbdCamera::typeId) ||
-       _ecm.HasComponentType(components::ThermalCamera::typeId) ||
-       _ecm.HasComponentType(components::SegmentationCamera::typeId) ||
-       _ecm.HasComponentType(components::WideAngleCamera::typeId)
-       ))
-=======
-
->>>>>>> cddc0119
+
   {
     std::unique_lock<std::mutex> lock(this->dataPtr->renderMutex);
     if (!this->dataPtr->initialized &&
@@ -505,7 +493,8 @@
          _ecm.HasComponentType(components::GpuLidar::typeId) ||
          _ecm.HasComponentType(components::RgbdCamera::typeId) ||
          _ecm.HasComponentType(components::ThermalCamera::typeId) ||
-         _ecm.HasComponentType(components::SegmentationCamera::typeId)))
+         _ecm.HasComponentType(components::SegmentationCamera::typeId) ||
+         _ecm.HasComponentType(components::WideAngleCamera::typeId)))
     {
       igndbg << "Initialization needed" << std::endl;
       this->dataPtr->doInit = true;
