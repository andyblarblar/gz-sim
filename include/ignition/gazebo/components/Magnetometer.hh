--- conflicted
+++ resolved
@@ -26,8 +26,6 @@
 #include <ignition/gazebo/components/Factory.hh>
 #include <ignition/gazebo/components/Component.hh>
 #include <ignition/gazebo/Conversions.hh>
-<<<<<<< HEAD
-=======
 
 namespace sdf
 {
@@ -55,7 +53,6 @@
   return _in;
 }
 }
->>>>>>> db8a2c14
 
 namespace ignition
 {
@@ -67,42 +64,7 @@
 {
   /// \brief A component type that contains a magnetometer sensor,
   /// sdf::Magnetometer, information.
-<<<<<<< HEAD
-  using MagnetometerBase = Component<sdf::Sensor, class MagnetometerTag>;
-
-  /// \brief This component holds a magnetometer sensor.
-  class Magnetometer : public MagnetometerBase
-  {
-    // Documentation inherited
-    public: Magnetometer() : MagnetometerBase()
-    {
-    }
-
-    // Documentation inherited
-    public: explicit Magnetometer(const sdf::Sensor &_data)
-      : MagnetometerBase(_data)
-    {
-    }
-
-    // Documentation inherited
-    public: void Serialize(std::ostream &_out) const override
-    {
-      auto msg = convert<msgs::Sensor>(this->Data());
-      msg.SerializeToOstream(&_out);
-    }
-
-    // Documentation inherited
-    public: void Deserialize(std::istream &_in) override
-    {
-      msgs::Sensor msg;
-      msg.ParseFromIstream(&_in);
-
-      this->Data() = convert<sdf::Sensor>(msg);
-    }
-  };
-=======
   using Magnetometer = Component<sdf::Sensor, class MagnetometerTag>;
->>>>>>> db8a2c14
 
   IGN_GAZEBO_REGISTER_COMPONENT(
       "ign_gazebo_components.Magnetometer", Magnetometer)
