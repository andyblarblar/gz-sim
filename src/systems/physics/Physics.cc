--- conflicted
+++ resolved
@@ -25,12 +25,9 @@
 #include <unordered_map>
 
 #include <ignition/common/MeshManager.hh>
-<<<<<<< HEAD
 #include <ignition/common/Profiler.hh>
 #include <ignition/common/SystemPaths.hh>
-=======
 #include <ignition/math/AxisAlignedBox.hh>
->>>>>>> 70674c0c
 #include <ignition/math/eigen3/Conversions.hh>
 #include <ignition/physics/config.hh>
 #include <ignition/physics/FeatureList.hh>
@@ -262,10 +259,6 @@
                          math::equal(_a.Rot().W(), _b.Rot().W(), 1e-6);
                      }};
 
-<<<<<<< HEAD
-  /// \brief Environment variable which holds paths to look for engine plugins
-  public: std::string pluginPathEnv = "IGN_GAZEBO_PHYSICS_ENGINE_PATH";
-=======
   /// \brief AxisAlignedBox equality comparison function.
   public: std::function<bool(const math::AxisAlignedBox &,
           const math::AxisAlignedBox&)>
@@ -274,7 +267,9 @@
                      {
                        return _a == _b;
                      }};
->>>>>>> 70674c0c
+
+  /// \brief Environment variable which holds paths to look for engine plugins
+  public: std::string pluginPathEnv = "IGN_GAZEBO_PHYSICS_ENGINE_PATH";
 };
 
 //////////////////////////////////////////////////
