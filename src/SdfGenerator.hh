--- conflicted
+++ resolved
@@ -124,7 +124,28 @@
                            const EntityComponentManager &_ecm,
                            const Entity &_entity);
 
-<<<<<<< HEAD
+  /// \brief Update an sdf::Element of a light.
+  /// Intended for internal use.
+  /// \input[in, out] _elem sdf::Element to update
+  /// \input[in] _ecm Immutable reference to the Entity Component Manager
+  /// \input[in] _entity Light entity
+  /// \returns true if update succeeded.
+  IGNITION_GAZEBO_VISIBLE
+  bool updateLightElement(sdf::ElementPtr _elem,
+                           const EntityComponentManager &_ecm,
+                           const Entity &_entity);
+
+  /// \brief Update an sdf::Element of a joint.
+  /// Intended for internal use.
+  /// \input[in, out] _elem sdf::Element to update
+  /// \input[in] _ecm Immutable reference to the Entity Component Manager
+  /// \input[in] _entity joint entity
+  /// \returns true if update succeeded.
+  IGNITION_GAZEBO_VISIBLE
+  bool updateJointElement(sdf::ElementPtr _elem,
+                           const EntityComponentManager &_ecm,
+                           const Entity &_entity);
+
   /// \brief Generate the SDFormat DOM representation of a world
   /// \input[in] _ecm Immutable reference to the Entity Component Manager
   /// \input[in] _entity World entity
@@ -146,29 +167,6 @@
 
   std::optional<sdf::Sensor> generateSensorSdf(
       const EntityComponentManager &_ecm, const Entity &_entity);
-=======
-  /// \brief Update an sdf::Element of a light.
-  /// Intended for internal use.
-  /// \input[in, out] _elem sdf::Element to update
-  /// \input[in] _ecm Immutable reference to the Entity Component Manager
-  /// \input[in] _entity Light entity
-  /// \returns true if update succeeded.
-  IGNITION_GAZEBO_VISIBLE
-  bool updateLightElement(sdf::ElementPtr _elem,
-                           const EntityComponentManager &_ecm,
-                           const Entity &_entity);
-
-  /// \brief Update an sdf::Element of a joint.
-  /// Intended for internal use.
-  /// \input[in, out] _elem sdf::Element to update
-  /// \input[in] _ecm Immutable reference to the Entity Component Manager
-  /// \input[in] _entity joint entity
-  /// \returns true if update succeeded.
-  IGNITION_GAZEBO_VISIBLE
-  bool updateJointElement(sdf::ElementPtr _elem,
-                           const EntityComponentManager &_ecm,
-                           const Entity &_entity);
->>>>>>> e3d880ca
 }  // namespace sdf_generator
 }  // namespace IGNITION_GAZEBO_VERSION_NAMESPACE
 }  // namespace gazebo
