--- conflicted
+++ resolved
@@ -62,21 +62,9 @@
 
 
 /// \brief Test fixture for LiftDrag system
-<<<<<<< HEAD
-class VerticalForceParamFixture:
-      public ::testing::TestWithParam<VerticalForceTestParam>
-{
-  protected: void SetUp() override
-  {
-    ignition::common::Console::SetVerbosity(4);
-    ignition::common::setenv(
-        "IGN_GAZEBO_SYSTEM_PLUGIN_PATH",
-        common::joinPaths(PROJECT_BINARY_PATH, "lib").c_str());
-  }
-=======
-class LiftDragTestFixture : public InternalFixture<::testing::Test>
-{
->>>>>>> a04b4c7d
+class VerticalForceParamFixture
+    : public InternalFixture<::testing::TestWithParam<VerticalForceTestParam>>
+{
 };
 
 /////////////////////////////////////////////////
