/*
 * Copyright (C) 2019 Open Source Robotics Foundation
 *
 * Licensed under the Apache License, Version 2.0 (the "License");
 * you may not use this file except in compliance with the License.
 * You may obtain a copy of the License at
 *
 *     http://www.apache.org/licenses/LICENSE-2.0
 *
 * Unless required by applicable law or agreed to in writing, software
 * distributed under the License is distributed on an "AS IS" BASIS,
 * WITHOUT WARRANTIES OR CONDITIONS OF ANY KIND, either express or implied.
 * See the License for the specific language governing permissions and
 * limitations under the License.
 *
*/
import QtQuick 2.9
import QtQuick.Controls 1.4
import QtQuick.Controls 2.2
import QtQuick.Controls.Material 2.1
import QtQuick.Dialogs 1.0
import QtQuick.Layouts 1.3
import QtQuick.Controls.Styles 1.4
import IgnGazebo 1.0 as IgnGazebo


Rectangle {
  id: componentInspector
  color: lightGrey
  Layout.minimumWidth: 400
  Layout.minimumHeight: 375
  anchors.fill: parent

  /**
   * Time delay for tooltip to show, in ms
   */
  property int tooltipDelay: 500

  /**
   * Height of each item in pixels
   */
  property int itemHeight: 30

  /**
   * Entity type
   */
  property string entityType: ComponentInspector.type

  /**
   * Get if entity is nested model or not
   */
  property bool nestedModel : ComponentInspector.nestedModel

  /**
   * Light grey according to theme
   */
  property color lightGrey: (Material.theme == Material.Light) ?
    Material.color(Material.Grey, Material.Shade100) :
    Material.color(Material.Grey, Material.Shade800)

  /**
   * Dark grey according to theme
   */
  property color darkGrey: (Material.theme == Material.Light) ?
    Material.color(Material.Grey, Material.Shade200) :
    Material.color(Material.Grey, Material.Shade900)

  /**
   * Highlight color
   */
  property color highlightColor: Qt.rgba(
    Material.accent.r,
    Material.accent.g,
    Material.accent.b, 0.3)

  function delegateQml(_model) {
    if (_model === null || _model.dataType == undefined)
      return 'NoData.qml'

    return _model.dataType + '.qml'
  }

  /// \brief Get whether simulation is paused
  function getSimPaused() {
    return ComponentInspector.simPaused
  }

  // Get number of decimal digits based on a width value
  // \param[in] _width Pixel width
  // \return Number of decimals that fit with the provided width.
  function getDecimals(_width) {
    // Use full decimals if the width is <= 0, which allows the value
    // to appear correctly.
    if (_width <= 0 || _width > 110)
      return 6

    if (_width <= 80)
      return 2

    return 4
  }

  // Get number of decimal digits based on a widget's width, and adjust the
  // widget's value to prevent zero padding.
  // \param[in, out] _widgetId The widget id that will display the value. This
  // widget's width attribute is used to determine the number of decimals.
  // \param[in] _value The value that should be used to set the _widgetId's
  // value attribute.
  function getDecimalsAdjustValue(_widgetId, _value) {
    // Make sure to update the value, otherwise zeros are used intead of 
    // the actual values.
    _widgetId.value = _widgetId.activeFocus ? _widgetId.value : _value
    return getDecimals(_widgetId.width)
<<<<<<< HEAD
  }

  /**
   * Forward altimeter position noise changes to C++
   */
  function onAltimeterPositionNoise(_mean, _meanBias, _stdDev, _stdDevBias,
      _dynamicBiasStdDev, _dynamicBiasCorrelationTime) {
    Altimeter.OnAltimeterPositionNoise(
        _mean, _meanBias, _stdDev, _stdDevBias,
        _dynamicBiasStdDev, _dynamicBiasCorrelationTime);
  }

  /**
   * Forward altimeter velocity noise changes to C++
   */
  function onAltimeterVelocityNoise(_mean, _meanBias, _stdDev, _stdDevBias,
      _dynamicBiasStdDev, _dynamicBiasCorrelationTime) {
    Altimeter.OnAltimeterVelocityNoise(
        _mean, _meanBias, _stdDev, _stdDevBias,
        _dynamicBiasStdDev, _dynamicBiasCorrelationTime);
  }

  /**
   * Forward magentometer x-noise data to C++
   */
  function onMagnetometerXNoise(_mean, _meanBias, _stdDev, _stdDevBias,
      _dynamicBiasStdDev, _dynamicBiasCorrelationTime) {
    Magnetometer.OnMagnetometerXNoise(
        _mean, _meanBias, _stdDev, _stdDevBias,
        _dynamicBiasStdDev, _dynamicBiasCorrelationTime);
  }

  /**
   * Forward magnetometer y-noise data to C++
   */
  function onMagnetometerYNoise(_mean, _meanBias, _stdDev, _stdDevBias,
      _dynamicBiasStdDev, _dynamicBiasCorrelationTime) {
    Magnetometer.OnMagnetometerYNoise(
        _mean, _meanBias, _stdDev, _stdDevBias,
        _dynamicBiasStdDev, _dynamicBiasCorrelationTime);
  }

  /**
   * Forward magentometer z-noise data to C++
   */
  function onMagnetometerZNoise(_mean, _meanBias, _stdDev, _stdDevBias,
      _dynamicBiasStdDev, _dynamicBiasCorrelationTime) {
    Magnetometer.OnMagnetometerZNoise(
        _mean, _meanBias, _stdDev, _stdDevBias,
        _dynamicBiasStdDev, _dynamicBiasCorrelationTime);
=======
>>>>>>> 93893f07
  }

  /**
   * Forward pose changes to C++
   */
  function onPose(_x, _y, _z, _roll, _pitch, _yaw) {
    ComponentInspector.OnPose(_x, _y, _z, _roll, _pitch, _yaw)
  }

  /**
   * Forward light changes to C++
   */
  function onLight(_rSpecular, _gSpecular, _bSpecular, _aSpecular,
                   _rDiffuse, _gDiffuse, _bDiffuse, _aDiffuse,
                   _attRange, _attLinear, _attConstant, _attQuadratic,
                   _castShadows, _directionX, _directionY, _directionZ,
                   _innerAngle, _outerAngle, _falloff, _intensity, _type) {
    ComponentInspector.OnLight(_rSpecular, _gSpecular, _bSpecular, _aSpecular,
                               _rDiffuse, _gDiffuse, _bDiffuse, _aDiffuse,
                               _attRange, _attLinear, _attConstant, _attQuadratic,
                               _castShadows, _directionX, _directionY, _directionZ,
                               _innerAngle, _outerAngle, _falloff, _intensity, _type)
  }

  /*
   * Forward physics changes to C++
   */
  function onPhysics(_stepSize, _realTimeFactor) {
    ComponentInspector.OnPhysics(_stepSize, _realTimeFactor)
  }

  /**
   * Forward material color changes to C++
   */
  function onMaterialColor(_rAmbient, _gAmbient, _bAmbient, _aAmbient,
                           _rDiffuse, _gDiffuse, _bDiffuse, _aDiffuse,
                           _rSpecular, _gSpecular, _bSpecular, _aSpecular,
                           _rEmissive, _gEmissive, _bEmissive, _aEmissive,
                           _type, _currColor) {
    ComponentInspector.OnMaterialColor(
        _rAmbient, _gAmbient, _bAmbient, _aAmbient,
        _rDiffuse, _gDiffuse, _bDiffuse, _aDiffuse,
        _rSpecular, _gSpecular, _bSpecular, _aSpecular,
        _rEmissive, _gEmissive, _bEmissive, _aEmissive,
        _type, _currColor)
  }

  /*
   * Forward spherical coordinate changes to C++
   */
  function onSphericalCoordinates(_surface, _lat, _lon, _elevation, _heading) {
    ComponentInspector.OnSphericalCoordinates(_surface, _lat, _lon, _elevation,
        _heading);
  }

  // The component for a menu section header
  Component {
    id: menuSectionHeading
    Rectangle {
      height: childrenRect.height

      Text {
          text: sectionText
          font.pointSize: 10
          padding: 5
      }
    }
  }

  Dialog {
    id: jointDialog
    modal: true
    focus: true
    header: ColumnLayout {
      id: jointAddHeader
      Text {
        text:"Add joint"
        font.pointSize: 14
        padding: 20
      }

      Text {
        text:"Select the parent and child links"
        font.pointSize: 12
        leftPadding: 20
        rightPadding: 20
        bottomPadding: 20
      }
    }

    standardButtons: Dialog.Ok | Dialog.Cancel

    property string jointType: "empty"

    contentItem: ColumnLayout {
      Text {
        id: parentBoxText
        text: "Parent Link"
      }
      ComboBox {
        id: parentBox
        model: ComponentInspector.modelLinks
        currentIndex: 0
      }
      Text {
        id: childBoxText
        text: "Child Link"
      }
      ComboBox {
        id: childBox
        model: ComponentInspector.modelLinks
        currentIndex: 1
      }
    }

    onAccepted: {
      ComponentInspector.OnAddJoint(jointType, parentBox.currentText, childBox.currentText)
    }
  }

  Rectangle {
    id: header
    height: lockButton.height
    anchors.top: parent.top
    anchors.left: parent.left
    anchors.right: parent.right
    width: parent.width
    color: darkGrey

    RowLayout {
      anchors.fill: parent
      spacing: 0

      IgnGazebo.TypeIcon {
        id: icon
        height: lockButton.height * 0.8
        width: lockButton.height * 0.8
        entityType: ComponentInspector.type
      }

      Label {
        text: ComponentInspector.type
        font.capitalization: Font.Capitalize
        color: Material.theme == Material.Light ? "#444444" : "#cccccc"
        font.pointSize: 12
        padding: 3
      }

      Item {
        height: entityLabel.height
        Layout.fillWidth: true
      }

      ToolButton {
        id: lockButton
        checkable: true
        checked: false
        text: "Lock entity"
        contentItem: Image {
          fillMode: Image.Pad
          horizontalAlignment: Image.AlignHCenter
          verticalAlignment: Image.AlignVCenter
          source: lockButton.checked ? "qrc:/Gazebo/images/lock.svg" :
                                       "qrc:/Gazebo/images/unlock.svg"
          sourceSize.width: 18;
          sourceSize.height: 18;
        }
        ToolTip.text: lockButton.checked ? "Unlock entity" : "Lock entity"
        ToolTip.visible: hovered
        ToolTip.delay: Qt.styleHints.mousePressAndHoldInterval
        onToggled: {
          ComponentInspector.locked = lockButton.checked
        }
      }

      ToolButton {
        id: pauseButton
        checkable: true
        checked: false
        text: pauseButton.checked ? "\u25B6" : "\u275A\u275A"
        contentItem: Text {
          text: pauseButton.text
          color: "#b5b5b5"
          horizontalAlignment: Text.AlignHCenter
          verticalAlignment: Text.AlignVCenter
        }
        ToolTip.text: pauseButton.checked ? "Resume updates" : "Pause updates"
        ToolTip.visible: hovered
        ToolTip.delay: Qt.styleHints.mousePressAndHoldInterval
        onToggled: {
          ComponentInspector.paused = pauseButton.checked
        }
      }

      ToolButton {
        id: addLinkButton
        checkable: false
        text: "Add entity"
        visible: entityType == "model"
        contentItem: Image {
          fillMode: Image.Pad
          horizontalAlignment: Image.AlignHCenter
          verticalAlignment: Image.AlignVCenter
          source: "qrc:/Gazebo/images/plus-link.png"
          sourceSize.width: 18;
          sourceSize.height: 18;
        }
        ToolTip.text: "Add a link or light to a model"
        ToolTip.visible: hovered
        ToolTip.delay: Qt.styleHints.mousePressAndHoldInterval
        onClicked: {
          getSimPaused() ? addLinkMenu.open() : linkAddPausePopup.open()
        }
        Popup {
          id: linkAddPausePopup
          modal: true
          focus: true
          x: parent.width - linkAdPopupContentText.width
          y: parent.height + linkAdPopupContentText.height
          contentItem: Text {
            id: linkAdPopupContentText
            padding: 10
            text: "Pause simulation to add a link or light"
          }
          closePolicy: Popup.CloseOnEscape | Popup.CloseOnPressOutsideParent
        }

        FileDialog {
          id: loadFileDialog
          title: "Load mesh"
          folder: shortcuts.home
          nameFilters: [ "Collada files (*.dae)", "(*.stl)", "(*.obj)" ]
          selectMultiple: false
          selectExisting: true
          onAccepted: {
            ComponentInspector.OnLoadMesh("mesh", "link", fileUrl)
          }
        }

        Menu {
          id: addLinkMenu

          Item {
            Layout.fillWidth: true
            height: childrenRect.height
            Loader {
              property string sectionText: "Link"
              sourceComponent: menuSectionHeading
            }
          }

          MenuItem {
            id: boxLink
            text: "Box"
            onClicked: {
              ComponentInspector.OnAddEntity("box", "link");
              addLinkMenu.close()
            }
          }

          MenuItem {
            id: capsuleLink
            text: "Capsule"
            onClicked: {
              ComponentInspector.OnAddEntity("capsule", "link");
              addLinkMenu.close()
            }
          }

          MenuItem {
            id: cylinderLink
            text: "Cylinder"
            onClicked: {
              ComponentInspector.OnAddEntity("cylinder", "link");
            }
          }

          MenuItem {
            id: ellipsoidLink
            text: "Ellipsoid"
            onClicked: {
              ComponentInspector.OnAddEntity("ellipsoid", "link");
            }
          }

          MenuItem {
            id: emptyLink
            text: "Empty"
            onClicked: {
              ComponentInspector.OnAddEntity("empty", "link");
            }
          }

          MenuItem {
            id: meshLink
            text: "Mesh"
            onClicked: {
              loadFileDialog.open()
            }
          }

          MenuItem {
            id: sphereLink
            text: "Sphere"
            onClicked: {
              ComponentInspector.OnAddEntity("sphere", "link");
            }
          }

          MenuSeparator {
            padding: 0
            topPadding: 12
            bottomPadding: 12
            contentItem: Rectangle {
              implicitWidth: 200
              implicitHeight: 1
              color: "#1E000000"
            }
          }

          Item {
            Layout.fillWidth: true
            height: childrenRect.height
            Loader {
              property string sectionText: "Light"
              sourceComponent: menuSectionHeading
            }
          }

          MenuItem {
            id: directionalLink
            text: "Directional"
            onClicked: {
              ComponentInspector.OnAddEntity("directional", "link");
              addLinkMenu.close()
            }
          }

          MenuItem {
            id: pointLink
            text: "Point"
            onClicked: {
              ComponentInspector.OnAddEntity("point", "link");
              addLinkMenu.close()
            }
          }

          MenuItem {
            id: spotLink
            text: "Spot"
            onClicked: {
              ComponentInspector.OnAddEntity("spot", "link");
              addLinkMenu.close()
            }
          }

          MenuSeparator {
            padding: 0
            topPadding: 12
            bottomPadding: 12
            contentItem: Rectangle {
              implicitWidth: 200
              implicitHeight: 1
              color: "#1E000000"
            }
          }

          Item {
            Layout.fillWidth: true
            height: childrenRect.height
            Loader {
              property string sectionText: "Joint"
              sourceComponent: menuSectionHeading
            }
          }

          MenuItem {
            id: revoluteJoint
            text: "Revolute"
            onClicked: {
              jointDialog.jointType = "revolute"
              jointDialog.open()
              addLinkMenu.close()
            }
          }

          MenuItem {
            id: ballJoint
            text: "Ball"
            onClicked: {
              jointDialog.jointType = "ball"
              jointDialog.open()
              addLinkMenu.close()
            }
          }

          MenuItem {
            id: continuousJoint
            text: "Continuous"
            onClicked: {
              jointDialog.jointType = "continuous"
              jointDialog.open()
              addLinkMenu.close()
            }
          }

          MenuItem {
            id: fixedJoint
            text: "Fixed"
            onClicked: {
              jointDialog.jointType = "fixed"
              jointDialog.open()
              addLinkMenu.close()
            }
          }

          MenuItem {
            id: gearboxJoint
            text: "Gearbox"
            onClicked: {
              jointDialog.jointType = "gearbox"
              jointDialog.open()
              addLinkMenu.close()
            }
          }

          MenuItem {
            id: prismaticJoint
            text: "Prismatic"
            onClicked: {
              jointDialog.jointType = "prismatic"
              jointDialog.open()
              addLinkMenu.close()
            }
          }

          MenuItem {
            id: revolute2Joint
            text: "Revolute2"
            onClicked: {
              jointDialog.jointType = "revolute2"
              jointDialog.open()
              addLinkMenu.close()
            }
          }

          MenuItem {
            id: screwJoint
            text: "Screw"
            onClicked: {
              jointDialog.jointType = "screw"
              jointDialog.open()
              addLinkMenu.close()
            }
          }

          MenuItem {
            id: universalJoint
            text: "Universal"
            onClicked: {
              jointDialog.jointType = "universal"
              jointDialog.open()
              addLinkMenu.close()
            }
          }
        }
      }

      ToolButton {
        id: addSensorButton
        checkable: false
        text: "Add sensor"
        visible: entityType == "link"
        contentItem: Image {
          fillMode: Image.Pad
          horizontalAlignment: Image.AlignHCenter
          verticalAlignment: Image.AlignVCenter
          source: "qrc:/Gazebo/images/plus-sensor.png"
          sourceSize.width: 18;
          sourceSize.height: 18;
        }
        ToolTip.text: "Add a sensor to a link"
        ToolTip.visible: hovered
        ToolTip.delay: Qt.styleHints.mousePressAndHoldInterval
        onClicked: {
          getSimPaused() ? addSensorMenu.open() : sensorAddPausePopup.open()
        }
        Popup {
          id: sensorAddPausePopup
          modal: true
          focus: true
          x: parent.width - sensorAddPopupContentText.width
          y: parent.height + sensorAddPopupContentText.height
          contentItem: Text {
            id: sensorAddPopupContentText
            padding: 10
            text: "Pause simulation to add a sensor"
          }
          closePolicy: Popup.CloseOnEscape | Popup.CloseOnPressOutsideParent
        }

        Menu {
          id: addSensorMenu
          MenuItem {
            id: airPressure
            text: "Air pressure"
            onTriggered: {
              ComponentInspector.OnAddEntity(airPressure.text, "sensor");
            }
          }
      
          MenuItem {
            id: altimeter
            text: "Altimeter"
            onTriggered: {
              ComponentInspector.OnAddEntity(altimeter.text, "sensor");
            }
          }
      
          MenuItem {
            id: cameraSensorMenu
            text: "Camera >"

            MouseArea {
              id: viewSubCameraArea
              anchors.fill: parent
              hoverEnabled: true
              onEntered: cameraSubmenu.open()
            }
          }
      
          MenuItem {
            id: contact
            text: "Contact"
            onTriggered: {
              ComponentInspector.OnAddEntity(contact.text, "sensor");
            }
          }
      
          MenuItem {
            id: forceTorque
            text: "Force torque"
            onTriggered: {
              ComponentInspector.OnAddEntity(forceTorque.text, "sensor");
            }
          }

          /*MenuItem {
            id: gps
            text: "GPS"
            onTriggered: {
              ComponentInspector.OnAddEntity(gps.text, "sensor");
            }
          }*/

          MenuItem {
            id: gpuLidar
            text: "GPU Lidar"
             onTriggered: {
              ComponentInspector.OnAddEntity("gpu_lidar", "sensor");
            }
          }

          MenuItem {
            id: imu
            text: "IMU"
            onTriggered: {
              ComponentInspector.OnAddEntity(imu.text, "sensor");
            }
          }
      
          MenuItem {
            id: magnetometer
            text: "Magnetometer"
            onTriggered: {
              ComponentInspector.OnAddEntity(magnetometer.text, "sensor");
            }
          }
        }
      
        Menu {
          id: cameraSubmenu
          x: addSensorMenu.x - addSensorMenu.width
          y: addSensorMenu.y + cameraSensorMenu.y

          MenuItem {
            id: depth
            text: "Depth"
             onTriggered: {
              ComponentInspector.OnAddEntity("depth_camera", "sensor");
            }
          }
          MenuItem {
            id: logical
            text: "Logical"
             onTriggered: {
              ComponentInspector.OnAddEntity("logical_camera", "sensor");
            }
          }
          MenuItem {
            id: monocular
            text: "Monocular"
             onTriggered: {
              ComponentInspector.OnAddEntity("camera", "sensor");
            }
          }
          /*MenuItem {
            id: multicamera
            text: "Multicamera"
             onTriggered: {
              ComponentInspector.OnAddEntity("multicamera", "sensor");
            }
          }*/
          MenuItem {
            id: rgbd
            text: "RGBD"
             onTriggered: {
              ComponentInspector.OnAddEntity("rgbd_camera", "sensor");
            }
          }
          MenuItem {
            id: segmentation
            text: "Segmentation"
             onTriggered: {
              ComponentInspector.OnAddEntity("segmentation_camera", "sensor");
            }
          }
          MenuItem {
            id: thermal
            text: "Thermal"
             onTriggered: {
              ComponentInspector.OnAddEntity("thermal_camera", "sensor");
            }
          }
        }
      }

      Label {
        id: entityLabel
        text: 'Entity ' + ComponentInspector.entity
        Layout.minimumWidth: 80
        color: Material.theme == Material.Light ? "#444444" : "#cccccc"
        font.pointSize: 12
        padding: 5
      }
    }
  }

  ListView {
    anchors.top: header.bottom
    anchors.bottom: parent.bottom
    anchors.left: parent.left
    anchors.right: parent.right
    model: {
      try {
        return ComponentsModel;
      }
      catch (e) {
        // The QML is loaded before we set the context property
        return null
      }
    }
    spacing: 5

    delegate: Loader {
      id: loader
      source: delegateQml(model)
    }
  }
}<|MERGE_RESOLUTION|>--- conflicted
+++ resolved
@@ -111,59 +111,6 @@
     // the actual values.
     _widgetId.value = _widgetId.activeFocus ? _widgetId.value : _value
     return getDecimals(_widgetId.width)
-<<<<<<< HEAD
-  }
-
-  /**
-   * Forward altimeter position noise changes to C++
-   */
-  function onAltimeterPositionNoise(_mean, _meanBias, _stdDev, _stdDevBias,
-      _dynamicBiasStdDev, _dynamicBiasCorrelationTime) {
-    Altimeter.OnAltimeterPositionNoise(
-        _mean, _meanBias, _stdDev, _stdDevBias,
-        _dynamicBiasStdDev, _dynamicBiasCorrelationTime);
-  }
-
-  /**
-   * Forward altimeter velocity noise changes to C++
-   */
-  function onAltimeterVelocityNoise(_mean, _meanBias, _stdDev, _stdDevBias,
-      _dynamicBiasStdDev, _dynamicBiasCorrelationTime) {
-    Altimeter.OnAltimeterVelocityNoise(
-        _mean, _meanBias, _stdDev, _stdDevBias,
-        _dynamicBiasStdDev, _dynamicBiasCorrelationTime);
-  }
-
-  /**
-   * Forward magentometer x-noise data to C++
-   */
-  function onMagnetometerXNoise(_mean, _meanBias, _stdDev, _stdDevBias,
-      _dynamicBiasStdDev, _dynamicBiasCorrelationTime) {
-    Magnetometer.OnMagnetometerXNoise(
-        _mean, _meanBias, _stdDev, _stdDevBias,
-        _dynamicBiasStdDev, _dynamicBiasCorrelationTime);
-  }
-
-  /**
-   * Forward magnetometer y-noise data to C++
-   */
-  function onMagnetometerYNoise(_mean, _meanBias, _stdDev, _stdDevBias,
-      _dynamicBiasStdDev, _dynamicBiasCorrelationTime) {
-    Magnetometer.OnMagnetometerYNoise(
-        _mean, _meanBias, _stdDev, _stdDevBias,
-        _dynamicBiasStdDev, _dynamicBiasCorrelationTime);
-  }
-
-  /**
-   * Forward magentometer z-noise data to C++
-   */
-  function onMagnetometerZNoise(_mean, _meanBias, _stdDev, _stdDevBias,
-      _dynamicBiasStdDev, _dynamicBiasCorrelationTime) {
-    Magnetometer.OnMagnetometerZNoise(
-        _mean, _meanBias, _stdDev, _stdDevBias,
-        _dynamicBiasStdDev, _dynamicBiasCorrelationTime);
-=======
->>>>>>> 93893f07
   }
 
   /**
