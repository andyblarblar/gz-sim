/*
 * Copyright (C) 2019 Open Source Robotics Foundation
 *
 * Licensed under the Apache License, Version 2.0 (the "License");
 * you may not use this file except in compliance with the License.
 * You may obtain a copy of the License at
 *
 *     http://www.apache.org/licenses/LICENSE-2.0
 *
 * Unless required by applicable law or agreed to in writing, software
 * distributed under the License is distributed on an "AS IS" BASIS,
 * WITHOUT WARRANTIES OR CONDITIONS OF ANY KIND, either express or implied.
 * See the License for the specific language governing permissions and
 * limitations under the License.
 *
 */

#include <ignition/msgs/empty.pb.h>

#include <iterator>

#include <ignition/common/Profiler.hh>

#include <ignition/math/Quaternion.hh>
#include <ignition/plugin/Register.hh>

#include <sdf/parser.hh>
#include <sdf/Geometry.hh>

#include "ignition/gazebo/components/CanonicalLink.hh"
#include "ignition/gazebo/components/DetachableJoint.hh"
#include "ignition/gazebo/components/Geometry.hh"
#include "ignition/gazebo/components/Link.hh"
#include "ignition/gazebo/components/Model.hh"
#include "ignition/gazebo/components/Name.hh"
#include "ignition/gazebo/components/ParentEntity.hh"
#include "ignition/gazebo/components/Performer.hh"
#include "ignition/gazebo/components/Pose.hh"
#include "ignition/gazebo/components/World.hh"

#include "Breadcrumbs.hh"

using namespace ignition;
using namespace gazebo;
using namespace systems;

//////////////////////////////////////////////////
void Breadcrumbs::Configure(const Entity &_entity,
    const std::shared_ptr<const sdf::Element> &_sdf,
    EntityComponentManager &_ecm,
    EventManager &_eventMgr)
{
  this->maxDeployments =
      _sdf->Get<int>("max_deployments", this->maxDeployments).first;

  // Exit early if breadcrumbs deployments are set to zero.
  if (this->maxDeployments == 0)
  {
    ignmsg << "Breadcrumbs max deployment is == 0. Breadcrumbs are disabled."
      << std::endl;
    return;
  }

  double period =
      _sdf->Get<double>("disable_physics_time", 0.0).first;
  this->disablePhysicsTime =
      std::chrono::duration_cast<std::chrono::steady_clock::duration>(
      std::chrono::duration<double>(period));

  this->allowRenaming =
      _sdf->Get<bool>("allow_renaming", this->allowRenaming).first;

  this->model = Model(_entity);

  if (!_sdf->HasElement("breadcrumb"))
  {
    ignerr << "<breadcrumb> not set" << std::endl;
    return;
  }

  auto breadcrumb = _sdf->GetElementImpl("breadcrumb");

  if (!breadcrumb->HasElement("sdf"))
  {
    ignerr << "<sdf> not found in <breadcrumb>" << std::endl;
    return;
  }

  auto sdfElem = breadcrumb->GetElementImpl("sdf");
  // We can't load the model directly because it won't go through the SDF
  // validation process, so we first convert to text and call
  // Root::LoadSdfString
  sdf::Errors errors = this->modelRoot.LoadSdfString(sdfElem->ToString(""));
  if (!errors.empty())
  {
    for (const auto &e : errors)
    {
      ignerr << e.Message() << std::endl;
    }
    return;
  }
  if (this->modelRoot.ModelCount() == 0)
  {
    ignerr << "Model not found in <breadcrumb>" << std::endl;
    return;
  }

  if (_sdf->HasElement("performer_volume"))
  {
    auto vol = _sdf->GetElementImpl("performer_volume");
    sdf::Geometry geom;
    geom.Load(vol->GetElementImpl("geometry"));
    if (nullptr != geom.BoxShape())
    {
      this->performerGeometry = std::move(geom);
      this->isPerformer = true;
    }
    else
    {
      ignerr << "Geometry specified in <performer_volume> is invalid\n";
      return;
    }
  }

  // Subscribe to commands
  std::string topic{"/model/" + this->model.Name(_ecm) + "/breadcrumbs/" +
                    this->modelRoot.ModelByIndex(0)->Name() + "/deploy"};

  if (_sdf->HasElement("topic"))
    topic = _sdf->Get<std::string>("topic");

  this->node.Subscribe(topic, &Breadcrumbs::OnDeploy, this);

  ignmsg << "Breadcrumbs subscribing to deploy messages on [" << topic << "]"
         << std::endl;

  this->creator = std::make_unique<SdfEntityCreator>(_ecm, _eventMgr);

  this->worldEntity = _ecm.EntityByComponents(components::World());

  this->initialized = true;
}

//////////////////////////////////////////////////
void Breadcrumbs::PreUpdate(const ignition::gazebo::UpdateInfo &_info,
    ignition::gazebo::EntityComponentManager &_ecm)
{
  IGN_PROFILE("Breadcrumbs::PreUpdate");

  if (this->initialized)
  {
    std::vector<bool> cmds;
    {
      std::lock_guard<std::mutex> lock(this->pendingCmdsMutex);
      std::copy(this->pendingCmds.begin(), this->pendingCmds.end(),
                std::back_inserter(cmds));
      this->pendingCmds.clear();
    }

    auto poseComp = _ecm.Component<components::Pose>(this->model.Entity());

    for (std::size_t i = 0; i < cmds.size(); ++i)
    {
      if (this->maxDeployments < 0 ||
          this->numDeployments < this->maxDeployments)
      {
        sdf::Model modelToSpawn = *this->modelRoot.ModelByIndex(0);
<<<<<<< HEAD
        modelToSpawn.SetName(modelToSpawn.Name() + "_" +
                             std::to_string(this->numDeployments));
        modelToSpawn.SetRawPose(poseComp->Data() * modelToSpawn.RawPose());
=======
        std::string desiredName =
            modelToSpawn.Name() + "_" + std::to_string(this->numDeployments);

        std::vector<std::string> modelNames;
        _ecm.Each<components::Name, components::Model>(
            [&modelNames](const Entity &, const components::Name *_name,
                          const components::Model *)
            {
              modelNames.push_back(_name->Data());
              return true;
            });

        // Check if there's a model with the same name.
        auto it = std::find(modelNames.begin(), modelNames.end(), desiredName);
        if (it != modelNames.end())
        {
          if (!this->allowRenaming)
          {
            ignwarn << "Entity named [" << desiredName
                    << "] already exists and "
                    << "[allow_renaming] is false. Entity not spawned."
                    << std::endl;
            return;
          }

          std::string newName = desiredName;
          int counter = 0;
          while (std::find(modelNames.begin(), modelNames.end(), newName) !=
                 modelNames.end())
          {
            newName = desiredName + "_" + std::to_string(++counter);
          }
          desiredName = newName;
        }

        modelToSpawn.SetName(desiredName);
        modelToSpawn.SetPose(poseComp->Data() * modelToSpawn.Pose());
>>>>>>> 176699de
        ignmsg << "Deploying " << modelToSpawn.Name() << " at "
               << modelToSpawn.RawPose() << std::endl;
        Entity entity = this->creator->CreateEntities(&modelToSpawn);
        this->creator->SetParent(entity, this->worldEntity);

        // keep track of entities that are set to auto disable
        if (!modelToSpawn.Static() &&
            this->disablePhysicsTime >
            std::chrono::steady_clock::duration::zero())
        {
          this->autoStaticEntities[entity] = _info.simTime;
        }

        if (this->isPerformer)
        {
          auto worldName =
              _ecm.Component<components::Name>(this->worldEntity)->Data();
          msgs::StringMsg req;
          req.set_data(modelToSpawn.Name());
          this->node.Request<msgs::StringMsg, msgs::Boolean>(
              "/world/" + worldName + "/level/set_performer", req,
              [](const msgs::Boolean &, const bool)
              {
              });

          // When using the set_performer service, the performer gets a default
          // geometry for its bounding volume. To update the geometry, we make a
          // list of performer breadcrumbs and process them as we detect that
          // they have become performers
          this->pendingGeometryUpdate.insert(entity);
        }

        ++this->numDeployments;
      }
      else
      {
        ignmsg << "Asked to deploy " << this->modelRoot.ModelByIndex(0)->Name()
               << " but the maximum number of deployments has reached the "
               << "limit of " << this->maxDeployments << std::endl;
      }
    }

    std::set<Entity> processedEntities;
    for (const auto &e : this->pendingGeometryUpdate)
    {
      Entity perf = _ecm.EntityByComponents(components::Performer(),
                                            components::ParentEntity(e));
      if (perf == kNullEntity)
      {
        continue;
      }

      auto geomComp = _ecm.Component<components::Geometry>(perf);
      if (geomComp)
      {
        geomComp->SetData(
            *this->performerGeometry,
            [](const sdf::Geometry &, const sdf::Geometry &) -> bool
            {
              // We'll assume that the data is changed.
              return true;
            });
        _ecm.SetChanged(e, geomComp->TypeId());

        processedEntities.insert(e);
      }
    }

    // Remove processed entities from the pending list
    for (const auto &e : processedEntities)
    {
      this->pendingGeometryUpdate.erase(e);
    }

    // make entities static when auto disable period is reached.
    for (auto it = this->autoStaticEntities.begin();
        it != this->autoStaticEntities.end();)
    {
      auto td = _info.simTime - it->second;
      if (td > this->disablePhysicsTime)
      {
        auto name = _ecm.Component<components::Name>(it->first)->Data();
        if (!this->MakeStatic(it->first, _ecm))
        {
          ignerr << "Failed to make breadcrumb '" << name
                 << "' static." << std::endl;
        }
        else
        {
          ignmsg << "Breadcrumb '" << name << "' is now static." << std::endl;
        }
        this->autoStaticEntities.erase(it++);
      }
      else
      {
        ++it;
      }
    }
  }
}

//////////////////////////////////////////////////
bool Breadcrumbs::MakeStatic(Entity _entity, EntityComponentManager &_ecm)
{
  // make breadcrumb static by spawning a static model and attaching the
  // breadcrumb to the static model
  // todo(anyone) Add a feature in ign-physics to support making a model
  // static
  if (this->staticModelToSpawn.LinkCount() == 0u)
  {
    sdf::ElementPtr staticModelSDF(new sdf::Element);
    sdf::initFile("model.sdf", staticModelSDF);
    staticModelSDF->GetAttribute("name")->Set("static_model");
    staticModelSDF->GetElement("static")->Set(true);
    sdf::ElementPtr linkElem = staticModelSDF->AddElement("link");
    linkElem->GetAttribute("name")->Set("static_link");
    this->staticModelToSpawn.Load(staticModelSDF);
  }

  auto bcPoseComp = _ecm.Component<components::Pose>(_entity);
  if (!bcPoseComp)
    return false;
  math::Pose3d p = bcPoseComp->Data();
  this->staticModelToSpawn.SetRawPose(p);

  auto nameComp = _ecm.Component<components::Name>(_entity);
  this->staticModelToSpawn.SetName(nameComp->Data() + "__static__");

  Entity staticEntity = this->creator->CreateEntities(&staticModelToSpawn);
  this->creator->SetParent(staticEntity, this->worldEntity);

  Entity parentLinkEntity = _ecm.EntityByComponents(
      components::Link(), components::ParentEntity(staticEntity),
      components::Name("static_link"));

  if (parentLinkEntity == kNullEntity)
    return false;

  Entity childLinkEntity = _ecm.EntityByComponents(
      components::CanonicalLink(), components::ParentEntity(_entity));

  if (childLinkEntity == kNullEntity)
    return false;

  Entity detachableJointEntity = _ecm.CreateEntity();
  _ecm.CreateComponent(detachableJointEntity,
      components::DetachableJoint(
      {parentLinkEntity, childLinkEntity, "fixed"}));

  return true;
}


//////////////////////////////////////////////////
void Breadcrumbs::OnDeploy(const msgs::Empty &)
{
  IGN_PROFILE("Breadcrumbs::PreUpdate");
  {
    std::lock_guard<std::mutex> lock(this->pendingCmdsMutex);
    this->pendingCmds.push_back(true);
  }
}

IGNITION_ADD_PLUGIN(Breadcrumbs,
                    ignition::gazebo::System,
                    Breadcrumbs::ISystemConfigure,
                    Breadcrumbs::ISystemPreUpdate)

IGNITION_ADD_PLUGIN_ALIAS(Breadcrumbs, "ignition::gazebo::systems::Breadcrumbs")<|MERGE_RESOLUTION|>--- conflicted
+++ resolved
@@ -165,11 +165,6 @@
           this->numDeployments < this->maxDeployments)
       {
         sdf::Model modelToSpawn = *this->modelRoot.ModelByIndex(0);
-<<<<<<< HEAD
-        modelToSpawn.SetName(modelToSpawn.Name() + "_" +
-                             std::to_string(this->numDeployments));
-        modelToSpawn.SetRawPose(poseComp->Data() * modelToSpawn.RawPose());
-=======
         std::string desiredName =
             modelToSpawn.Name() + "_" + std::to_string(this->numDeployments);
 
@@ -206,8 +201,7 @@
         }
 
         modelToSpawn.SetName(desiredName);
-        modelToSpawn.SetPose(poseComp->Data() * modelToSpawn.Pose());
->>>>>>> 176699de
+        modelToSpawn.SetRawPose(poseComp->Data() * modelToSpawn.RawPose());
         ignmsg << "Deploying " << modelToSpawn.Name() << " at "
                << modelToSpawn.RawPose() << std::endl;
         Entity entity = this->creator->CreateEntities(&modelToSpawn);
